﻿// Copyright (c) .NET Foundation. All rights reserved.
// Licensed under the Apache License, Version 2.0. See License.txt in the project root for license information.

using System;
using System.Collections.Generic;
using System.Diagnostics;
using System.IO;
using System.Threading.Tasks;
using Xunit.Abstractions;

namespace NuGetGallery.FunctionalTests
{
    /// <summary>
    /// Provides helpers functions around NuGet.exe
    /// </summary>
    public class CommandlineHelper
        : HelperBase
    {
<<<<<<< HEAD
        internal static string AnalyzeCommandString = "analyze";
        internal static string SpecCommandString = "spec -f";
        internal static string PackCommandString = "pack";
        internal static string UpdateCommandString = "update";
        internal static string InstallCommandString = "install";
        internal static string DeleteCommandString = "delete";
        internal static string PushCommandString = "push";
        internal static string OutputDirectorySwitchString = "-OutputDirectory";
        internal static string PreReleaseSwitchString = "-Prerelease";
        internal static string SourceSwitchString = "-Source";
        internal static string ApiKeySwitchString = "-ApiKey";
        internal static string SelfSwitch = "-self";
        internal static string NonInteractiveSwitchString = "-noninteractive";
        internal static string ExcludeVersionSwitchString = "-ExcludeVersion";
=======
        internal static string AnalyzeCommandString = " analyze ";
        internal static string SpecCommandString = " spec -force ";
        internal static string PackCommandString = " pack ";
        internal static string UpdateCommandString = " update ";
        internal static string InstallCommandString = " install ";
        internal static string DeleteCommandString = " delete ";
        internal static string PushCommandString = " push ";
        internal static string OutputDirectorySwitchString = " -OutputDirectory ";
        internal static string PreReleaseSwitchString = " -Prerelease ";
        internal static string SourceSwitchString = " -Source ";
        internal static string ApiKeySwitchString = " -ApiKey ";
        internal static string ExcludeVersionSwitchString = " -ExcludeVersion ";
>>>>>>> c709c65a
        internal static string NugetExePath = @"NuGet.exe";
        internal static string SampleDependency = "SampleDependency";
        internal static string SampleDependencyVersion = "1.0";

        public CommandlineHelper(ITestOutputHelper testOutputHelper)
            : base(testOutputHelper)
        {
        }

        /// <summary>
        /// Uploads the given package to the specified source and returns the exit code.
        /// </summary>
        /// <param name="packageFullPath"></param>
        /// <param name="sourceName"></param>
        /// <returns></returns>
        public async Task<ProcessResult> UploadPackageAsync(string packageFullPath, string sourceName)
        {
            WriteLine("Uploading package " + packageFullPath + " to " + sourceName);

            var arguments = new List<string>
            {
                PushCommandString, packageFullPath, SourceSwitchString, sourceName, ApiKeySwitchString,
                EnvironmentSettings.TestAccountApiKey
            };
            return await InvokeNugetProcess(arguments);
        }

        /// <summary>
        ///  Delete the specified package using Nuget.exe
        /// </summary>
        /// <param name="packageId">package to be deleted</param>
        /// <param name="version">version of package to be deleted</param>
        /// <param name="sourceName">source url</param>
        /// <returns></returns>
        public async Task<ProcessResult> DeletePackageAsync(string packageId, string version, string sourceName)
        {
            WriteLine("Deleting package " + packageId + " with version " + version + " from " + sourceName);

            var arguments = new List<string>
            {
                DeleteCommandString, packageId, version, SourceSwitchString, sourceName, ApiKeySwitchString,
                EnvironmentSettings.TestAccountApiKey
            };
            return await InvokeNugetProcess(arguments);
        }

        /// <summary>
        ///  Install the specified package using Nuget.exe
        /// </summary>
        /// <param name="packageId">package to be installed</param>
        /// <param name="sourceName">source url</param>
        /// <returns></returns>
        public async Task<ProcessResult> InstallPackageAsync(string packageId, string sourceName)
        {
            WriteLine("Installing package " + packageId + " from " + sourceName);

            var arguments = new List<string>
            {
                InstallCommandString, packageId, SourceSwitchString, sourceName
            };
            return await InvokeNugetProcess(arguments);
        }

        /// <summary>
        ///  Install the specified package using Nuget.exe, specifying the output directory
        /// </summary>
        /// <param name="packageId">package to be installed</param>
        /// <param name="sourceName">source url</param>
        /// <param name="outputDirectory">outputDirectory</param>
        /// <returns></returns>
        public async Task<ProcessResult> InstallPackageAsync(string packageId, string sourceName, string outputDirectory)
        {
            WriteLine("Installing package " + packageId + " from " + sourceName + " to " + outputDirectory);

            var arguments = new List<string>
            {
                InstallCommandString, packageId, SourceSwitchString, sourceName, OutputDirectorySwitchString,
                outputDirectory
            };
            return await InvokeNugetProcess(arguments);
        }

        public async Task<ProcessResult> SpecPackageAsync(string packageName, string packageDir)
        {
            var arguments = new List<string>
            {
                SpecCommandString, packageName
            };
            return await InvokeNugetProcess(arguments, packageDir);
        }

        public async Task<ProcessResult> PackPackageAsync(string nuspecFileFullPath, string nuspecDir)
        {
            var arguments = new List<string>
            {
                PackCommandString, nuspecFileFullPath, OutputDirectorySwitchString, nuspecDir
            };
            return await InvokeNugetProcess(arguments, Path.GetFullPath(Path.GetDirectoryName(nuspecFileFullPath)));
        }

        /// <summary>
        /// Self update on nuget.exe
        /// </summary>
        /// <returns></returns>
        public async Task<ProcessResult> UpdateNugetExeAsync()
        {
            var arguments = new List<string>
            {
                UpdateCommandString, SelfSwitch
            };
            return await InvokeNugetProcess(arguments);

        }

        /// <summary>
        /// Invokes nuget.exe with the appropriate parameters.
        /// </summary>
        /// <param name="arguments">cmd line args to NuGet.exe</param>
        /// <param name="workingDir">working dir if any to be used</param>
        /// <param name="timeout">Timeout in seconds (default = 6min).</param>
        /// <returns></returns>
        public async Task<ProcessResult> InvokeNugetProcess(List<string> arguments, string workingDir = null, int timeout = 360)
        {
            var nugetProcess = new Process();
            var pathToNugetExe = Path.Combine(Environment.CurrentDirectory, NugetExePath);

            arguments.Add(NonInteractiveSwitchString);
            var argumentsString = string.Join(" ", arguments);

            WriteLine("The NuGet.exe command to be executed is: " + pathToNugetExe + " " + argumentsString);

            // During the actual test run, a script will copy the latest NuGet.exe and overwrite the existing one
            ProcessStartInfo nugetProcessStartInfo = new ProcessStartInfo(pathToNugetExe);
            nugetProcessStartInfo.Arguments = argumentsString;
            nugetProcessStartInfo.RedirectStandardError = true;
            nugetProcessStartInfo.RedirectStandardOutput = true;
            nugetProcessStartInfo.RedirectStandardInput = true;
            nugetProcessStartInfo.UseShellExecute = false;
            nugetProcessStartInfo.WindowStyle = ProcessWindowStyle.Hidden;
            nugetProcessStartInfo.CreateNoWindow = true;
            nugetProcess.StartInfo = nugetProcessStartInfo;

            if (workingDir != null)
            {
                nugetProcess.StartInfo.WorkingDirectory = workingDir;
            }

            nugetProcess.Start();

            var standardError = await nugetProcess.StandardError.ReadToEndAsync();
            var standardOutput = await nugetProcess.StandardOutput.ReadToEndAsync();


            WriteLine(standardOutput);

            if (!string.IsNullOrEmpty(standardError))
            {
                WriteLine(standardError);
            }

            nugetProcess.WaitForExit(timeout * 1000);

            var processResult = new ProcessResult(nugetProcess.ExitCode, standardError);
            return processResult;
        }

        public sealed class ProcessResult
        {
            public ProcessResult(int exitCode, string standardError)
            {
                ExitCode = exitCode;
                StandardError = standardError;
            }

            public int ExitCode { get; private set; }
            public string StandardError { get; private set; }
        }
    }
}<|MERGE_RESOLUTION|>--- conflicted
+++ resolved
@@ -16,9 +16,8 @@
     public class CommandlineHelper
         : HelperBase
     {
-<<<<<<< HEAD
         internal static string AnalyzeCommandString = "analyze";
-        internal static string SpecCommandString = "spec -f";
+        internal static string SpecCommandString = "spec -force";
         internal static string PackCommandString = "pack";
         internal static string UpdateCommandString = "update";
         internal static string InstallCommandString = "install";
@@ -31,20 +30,6 @@
         internal static string SelfSwitch = "-self";
         internal static string NonInteractiveSwitchString = "-noninteractive";
         internal static string ExcludeVersionSwitchString = "-ExcludeVersion";
-=======
-        internal static string AnalyzeCommandString = " analyze ";
-        internal static string SpecCommandString = " spec -force ";
-        internal static string PackCommandString = " pack ";
-        internal static string UpdateCommandString = " update ";
-        internal static string InstallCommandString = " install ";
-        internal static string DeleteCommandString = " delete ";
-        internal static string PushCommandString = " push ";
-        internal static string OutputDirectorySwitchString = " -OutputDirectory ";
-        internal static string PreReleaseSwitchString = " -Prerelease ";
-        internal static string SourceSwitchString = " -Source ";
-        internal static string ApiKeySwitchString = " -ApiKey ";
-        internal static string ExcludeVersionSwitchString = " -ExcludeVersion ";
->>>>>>> c709c65a
         internal static string NugetExePath = @"NuGet.exe";
         internal static string SampleDependency = "SampleDependency";
         internal static string SampleDependencyVersion = "1.0";
