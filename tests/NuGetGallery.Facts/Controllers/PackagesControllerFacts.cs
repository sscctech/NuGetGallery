﻿// Copyright (c) .NET Foundation. All rights reserved.
// Licensed under the Apache License, Version 2.0. See License.txt in the project root for license information.

using System;
using System.Collections.Generic;
using System.Globalization;
using System.IO;
using System.Linq;
using System.Net.Mail;
using System.Threading.Tasks;
using System.Web;
using System.Web.Mvc;
using System.Web.Routing;
using Moq;
using NuGet.Frameworks;
using NuGet.Packaging;
using NuGet.Versioning;
using NuGetGallery.AsyncFileUpload;
using NuGetGallery.Configuration;
using NuGetGallery.Framework;
using NuGetGallery.Helpers;
using NuGetGallery.Packaging;
using NuGetGallery.Areas.Admin;
using NuGetGallery.Auditing;
using Xunit;

namespace NuGetGallery
{
    public class PackagesControllerFacts
    {
        private static PackagesController CreateController(
            Mock<IPackageService> packageService = null,
            Mock<IUploadFileService> uploadFileService = null,
            Mock<IMessageService> messageService = null,
            Mock<HttpContextBase> httpContext = null,
            Mock<EditPackageService> editPackageService = null,
            Stream fakeNuGetPackage = null,
            Mock<ISearchService> searchService = null,
            Exception readPackageException = null,
            Mock<IAutomaticallyCuratePackageCommand> autoCuratePackageCmd = null,
            Mock<IAppConfiguration> config = null,
            Mock<IPackageFileService> packageFileService = null,
            Mock<IEntitiesContext> entitiesContext = null,
            Mock<IIndexingService> indexingService = null,
            Mock<ICacheService> cacheService = null,
            Mock<IPackageDeleteService> packageDeleteService = null,
            Mock<ISupportRequestService> supportRequestService = null,
            AuditingService auditingService = null)
        {
            packageService = packageService ?? new Mock<IPackageService>();
            if (uploadFileService == null)
            {
                uploadFileService = new Mock<IUploadFileService>();
                uploadFileService.Setup(x => x.DeleteUploadFileAsync(It.IsAny<int>())).Returns(Task.FromResult(0));
                uploadFileService.Setup(x => x.GetUploadFileAsync(42)).Returns(Task.FromResult<Stream>(null));
                uploadFileService.Setup(x => x.SaveUploadFileAsync(42, It.IsAny<Stream>())).Returns(Task.FromResult(0));
            }
            messageService = messageService ?? new Mock<IMessageService>();
            searchService = searchService ?? CreateSearchService();
            autoCuratePackageCmd = autoCuratePackageCmd ?? new Mock<IAutomaticallyCuratePackageCommand>();
            config = config ?? new Mock<IAppConfiguration>();

            if (packageFileService == null)
            {
                packageFileService = new Mock<IPackageFileService>();
                packageFileService.Setup(p => p.SavePackageFileAsync(It.IsAny<Package>(), It.IsAny<Stream>())).Returns(Task.FromResult(0));
            }

            entitiesContext = entitiesContext ?? new Mock<IEntitiesContext>();

            indexingService = indexingService ?? new Mock<IIndexingService>();

            cacheService = cacheService ?? new Mock<ICacheService>();

            editPackageService = editPackageService ?? new Mock<EditPackageService>();

            packageDeleteService = packageDeleteService ?? new Mock<IPackageDeleteService>();

            supportRequestService = supportRequestService ?? new Mock<ISupportRequestService>();

            auditingService = auditingService ?? new TestAuditingService();

            var controller = new Mock<PackagesController>(
                packageService.Object,
                uploadFileService.Object,
                messageService.Object,
                searchService.Object,
                autoCuratePackageCmd.Object,
                packageFileService.Object,
                entitiesContext.Object,
                config.Object,
                indexingService.Object,
                cacheService.Object,
                editPackageService.Object,
                packageDeleteService.Object,
                supportRequestService.Object,
                auditingService);

            controller.CallBase = true;
            controller.Object.OwinContext = Fakes.CreateOwinContext();

            httpContext = httpContext ?? new Mock<HttpContextBase>();
            TestUtility.SetupHttpContextMockForUrlGeneration(httpContext, controller.Object);

            if (readPackageException != null)
            {
                controller.Setup(x => x.CreatePackage(It.IsAny<Stream>())).Throws(readPackageException);
            }
            else
            {
                if (fakeNuGetPackage == null)
                {
                    fakeNuGetPackage = TestPackage.CreateTestPackageStream("thePackageId", "1.0.0");
                }

                controller.Setup(x => x.CreatePackage(It.IsAny<Stream>())).Returns(new PackageArchiveReader(fakeNuGetPackage, true));
            }

            return controller.Object;
        }

        private static Mock<ISearchService> CreateSearchService()
        {
            var searchService = new Mock<ISearchService>();
            searchService.Setup(s => s.Search(It.IsAny<SearchFilter>())).Returns(
                (IQueryable<Package> p, string searchTerm) => Task.FromResult(new SearchResults(p.Count(), DateTime.UtcNow, p)));

            return searchService;
        }

        public class TheCancelVerifyPackageAction
        {
            [Fact]
            public async Task DeletesTheInProgressPackageUpload()
            {
                var fakeUploadFileService = new Mock<IUploadFileService>();
                fakeUploadFileService.Setup(x => x.DeleteUploadFileAsync(42)).Returns(Task.FromResult(0));
                var controller = CreateController(
                    uploadFileService: fakeUploadFileService);
                controller.SetCurrentUser(TestUtility.FakeUser);

                await controller.CancelUpload();

                fakeUploadFileService.Verify(x => x.DeleteUploadFileAsync(42));
            }

            [Fact]
            public async Task RedirectsToUploadPageAfterDelete()
            {
                var fakeUploadFileService = new Mock<IUploadFileService>();
                fakeUploadFileService.Setup(x => x.DeleteUploadFileAsync(42)).Returns(Task.FromResult(0));
                var controller = CreateController(
                    uploadFileService: fakeUploadFileService);
                controller.SetCurrentUser(TestUtility.FakeUser);

                var result = await controller.CancelUpload() as RedirectToRouteResult;

                Assert.False(result.Permanent);
                Assert.Equal("UploadPackage", result.RouteValues["Action"]);
            }
        }

        public class TheDisplayPackageMethod
        {
            [Fact]
            public async Task GivenANonNormalizedVersionIt302sToTheNormalizedVersion()
            {
                // Arrange
                var controller = CreateController();

                // Act
                var result = await controller.DisplayPackage("Foo", "01.01.01");

                // Assert
                ResultAssert.IsRedirectToRoute(result, new
                {
                    action = "DisplayPackage",
                    id = "Foo",
                    version = "1.1.1"
                }, permanent: true);
            }

            [Fact]
            public async Task GivenANonExistantPackageIt404s()
            {
                // Arrange
                var packageService = new Mock<IPackageService>();
                var controller = CreateController(packageService: packageService);

                packageService.Setup(p => p.FindPackageByIdAndVersion("Foo", "1.1.1", true))
                              .ReturnsNull();

                // Act
                var result = await controller.DisplayPackage("Foo", "1.1.1");

                // Assert
                ResultAssert.IsNotFound(result);
            }

            [Fact]
            public async Task GivenAValidPackageThatTheCurrentUserDoesNotOwnItDisplaysCurrentMetadata()
            {
                // Arrange
                var packageService = new Mock<IPackageService>();
                var indexingService = new Mock<IIndexingService>();
                var controller = CreateController(
                    packageService: packageService, indexingService: indexingService);
                controller.SetCurrentUser(TestUtility.FakeUser);

                packageService.Setup(p => p.FindPackageByIdAndVersion("Foo", "1.1.1", true))
                              .Returns(new Package()
                              {
                                  PackageRegistration = new PackageRegistration()
                                  {
                                      Id = "Foo",
                                      Owners = new List<User>()
                                  },
                                  Version = "01.1.01",
                                  NormalizedVersion = "1.1.1",
                                  Title = "A test package!"
                              });

                indexingService.Setup(i => i.GetLastWriteTime()).Returns(Task.FromResult((DateTime?)DateTime.UtcNow));

                // Act
                var result = await controller.DisplayPackage("Foo", "1.1.1");

                // Assert
                var model = ResultAssert.IsView<DisplayPackageViewModel>(result);
                Assert.Equal("Foo", model.Id);
                Assert.Equal("1.1.1", model.Version);
                Assert.Equal("A test package!", model.Title);
            }

            [Fact]
            public async Task GivenAValidPackageThatTheCurrentUserOwnsItDisablesResponseCaching()
            {
                // Arrange
                var packageService = new Mock<IPackageService>();
                var editPackageService = new Mock<EditPackageService>();
                var httpContext = new Mock<HttpContextBase>();
                var httpCachePolicy = new Mock<HttpCachePolicyBase>(MockBehavior.Strict);
                var controller = CreateController(
                    packageService: packageService,
                    editPackageService: editPackageService,
                    httpContext: httpContext);
                controller.SetCurrentUser(TestUtility.FakeUser);
                httpContext.Setup(c => c.Response.Cache).Returns(httpCachePolicy.Object);

                httpCachePolicy.Setup(c => c.SetCacheability(HttpCacheability.NoCache)).Verifiable();
                httpCachePolicy.Setup(c => c.SetNoStore()).Verifiable();
                httpCachePolicy.Setup(c => c.SetMaxAge(TimeSpan.Zero)).Verifiable();
                httpCachePolicy.Setup(c => c.SetRevalidation(HttpCacheRevalidation.AllCaches)).Verifiable();

                var package = new Package()
                {
                    PackageRegistration = new PackageRegistration()
                    {
                        Id = "Foo",
                        Owners = new List<User>() { TestUtility.FakeUser }
                    },
                    Version = "01.1.01",
                    NormalizedVersion = "1.1.1",
                    Title = "A test package!"
                };

                packageService
                    .Setup(p => p.FindPackageByIdAndVersion("Foo", "1.1.1", true))
                    .Returns(package);

                // Act
                await controller.DisplayPackage("Foo", "1.1.1");

                // Assert
                httpCachePolicy.VerifyAll();
            }

            [Fact]
            public async Task GivenAValidPackageThatTheCurrentUserOwnsWithNoEditsItDisplaysCurrentMetadata()
            {
                // Arrange
                var packageService = new Mock<IPackageService>();
                var indexingService = new Mock<IIndexingService>();
                var editPackageService = new Mock<EditPackageService>();
                var httpContext = new Mock<HttpContextBase>();
                var httpCachePolicy = new Mock<HttpCachePolicyBase>();
                var controller = CreateController(
                    packageService: packageService,
                    editPackageService: editPackageService,
                    indexingService: indexingService,
                    httpContext: httpContext);
                controller.SetCurrentUser(TestUtility.FakeUser);
                httpContext.Setup(c => c.Response.Cache).Returns(httpCachePolicy.Object);

                var package = new Package()
                {
                    PackageRegistration = new PackageRegistration()
                    {
                        Id = "Foo",
                        Owners = new List<User>() { TestUtility.FakeUser }
                    },
                    Version = "01.1.01",
                    NormalizedVersion = "1.1.1",
                    Title = "A test package!"
                };

                packageService
                    .Setup(p => p.FindPackageByIdAndVersion("Foo", "1.1.1", true))
                    .Returns(package);
                editPackageService
                    .Setup(e => e.GetPendingMetadata(package))
                    .ReturnsNull();

                indexingService.Setup(i => i.GetLastWriteTime()).Returns(Task.FromResult((DateTime?)DateTime.UtcNow));

                // Act
                var result = await controller.DisplayPackage("Foo", "1.1.1");

                // Assert
                var model = ResultAssert.IsView<DisplayPackageViewModel>(result);
                Assert.Equal("Foo", model.Id);
                Assert.Equal("1.1.1", model.Version);
                Assert.Equal("A test package!", model.Title);
            }

            [Fact]
            public async Task GivenAValidPackageThatTheCurrentUserOwnsWithEditsItDisplaysEditedMetadata()
            {
                // Arrange
                var packageService = new Mock<IPackageService>();
                var indexingService = new Mock<IIndexingService>();
                var editPackageService = new Mock<EditPackageService>();
                var httpContext = new Mock<HttpContextBase>();
                var httpCachePolicy = new Mock<HttpCachePolicyBase>();
                var controller = CreateController(
                    packageService: packageService,
                    editPackageService: editPackageService,
                    indexingService: indexingService,
                    httpContext: httpContext);
                controller.SetCurrentUser(TestUtility.FakeUser);
                httpContext.Setup(c => c.Response.Cache).Returns(httpCachePolicy.Object);
                var package = new Package()
                {
                    PackageRegistration = new PackageRegistration()
                    {
                        Id = "Foo",
                        Owners = new List<User>() { TestUtility.FakeUser }
                    },
                    Version = "01.1.01",
                    NormalizedVersion = "1.1.1",
                    Title = "A test package!"
                };

                packageService
                    .Setup(p => p.FindPackageByIdAndVersion("Foo", "1.1.1", true))
                    .Returns(package);
                editPackageService
                    .Setup(e => e.GetPendingMetadata(package))
                    .Returns(new PackageEdit()
                    {
                        Title = "A modified package!"
                    });

                indexingService.Setup(i => i.GetLastWriteTime()).Returns(Task.FromResult((DateTime?)DateTime.UtcNow));

                // Act
                var result = await controller.DisplayPackage("Foo", "1.1.1");

                // Assert
                var model = ResultAssert.IsView<DisplayPackageViewModel>(result);
                Assert.Equal("Foo", model.Id);
                Assert.Equal("1.1.1", model.Version);
                Assert.Equal("A modified package!", model.Title);
            }
        }

        public class TheConfirmOwnerMethod
        {
            [Fact]
            public async Task WithEmptyTokenReturnsHttpNotFound()
            {
                var packageService = new Mock<IPackageService>();
                packageService.Setup(p => p.FindPackageRegistrationById("foo")).Returns(new PackageRegistration());
                var controller = CreateController(packageService: packageService);
                controller.SetCurrentUser(new User { Username = "username" });

                var result = await controller.ConfirmOwner("foo", "username", "");

                Assert.IsType<HttpNotFoundResult>(result);
            }

            [Fact]
            public async Task WithNonExistentPackageIdReturnsHttpNotFound()
            {
                // Arrange
                var controller = CreateController();
                controller.SetCurrentUser(new User { Username = "username" });

                // Act
                var result = await controller.ConfirmOwner("foo", "username", "token");

                // Assert
                Assert.IsType<HttpNotFoundResult>(result);
            }

            [Fact]
            public async Task WithIdentityNotMatchingUserInRequestReturnsViewWithMessage()
            {
                var controller = CreateController();
                controller.SetCurrentUser("userA");
                var result = await controller.ConfirmOwner("foo", "userB", "token");

                var model = ResultAssert.IsView<PackageOwnerConfirmationModel>(result);
                Assert.Equal(ConfirmOwnershipResult.NotYourRequest, model.Result);
                Assert.Equal("userB", model.Username);
            }

            [Theory]
            [InlineData(ConfirmOwnershipResult.Success)]
            [InlineData(ConfirmOwnershipResult.AlreadyOwner)]
            [InlineData(ConfirmOwnershipResult.Failure)]
            public async Task AcceptsResultOfPackageServiceIfOtherwiseValid(ConfirmOwnershipResult confirmationResult)
            {
                var package = new PackageRegistration { Id = "foo" };
                var user = new User { Username = "username" };
                var packageService = new Mock<IPackageService>();
                packageService.Setup(p => p.FindPackageRegistrationById("foo")).Returns(package);
                packageService.Setup(p => p.ConfirmPackageOwnerAsync(package, user, "token")).Returns(Task.FromResult(confirmationResult));
                var controller = CreateController(packageService: packageService);
                controller.SetCurrentUser(user);

                var result = await controller.ConfirmOwner("foo", "username", "token");

                var model = ResultAssert.IsView<PackageOwnerConfirmationModel>(result);
                Assert.Equal(confirmationResult, model.Result);
                Assert.Equal("foo", model.PackageId);
            }
        }

        public class TheContactOwnersMethod
        {
            [Fact]
            public void OnlyShowsOwnersWhoAllowReceivingEmails()
            {
                var package = new PackageRegistration
                    {
                        Id = "pkgid",
                        Owners = new[]
                            {
                                new User { Username = "helpful", EmailAllowed = true },
                                new User { Username = "grinch", EmailAllowed = false },
                                new User { Username = "helpful2", EmailAllowed = true }
                            }
                    };
                var packageService = new Mock<IPackageService>();
                packageService.Setup(p => p.FindPackageRegistrationById("pkgid")).Returns(package);
                var controller = CreateController(packageService: packageService);

                var model = (controller.ContactOwners("pkgid") as ViewResult).Model as ContactOwnersViewModel;

                Assert.Equal(2, model.Owners.Count());
                Assert.Empty(model.Owners.Where(u => u.Username == "grinch"));
            }

            [Fact]
            public void HtmlEncodesMessageContent()
            {
                var messageService = new Mock<IMessageService>();
                string sentMessage = null;
                messageService.Setup(
                    s => s.SendContactOwnersMessage(
                        It.IsAny<MailAddress>(),
                        It.IsAny<PackageRegistration>(),
                        It.IsAny<string>(),
                        It.IsAny<string>(),
                        false))
                    .Callback<MailAddress, PackageRegistration, string, string, bool>((_, __, msg, ___, ____) => sentMessage = msg);
                var package = new PackageRegistration { Id = "factory" };

                var packageService = new Mock<IPackageService>();
                packageService.Setup(p => p.FindPackageRegistrationById("factory")).Returns(package);
                var userService = new Mock<IUserService>();
                var controller = CreateController(
                    packageService: packageService,
                    messageService: messageService);
                controller.SetCurrentUser(new User { EmailAddress = "montgomery@burns.example.com", Username = "Montgomery" });
                var model = new ContactOwnersViewModel
                {
                    Message = "I like the cut of your jib. It's <b>bold</b>.",
                };

                var result = controller.ContactOwners("factory", model) as RedirectToRouteResult;

                Assert.Equal("I like the cut of your jib. It&#39;s &lt;b&gt;bold&lt;/b&gt;.", sentMessage);
            }

            [Fact]
            public void CallsSendContactOwnersMessageWithUserInfo()
            {
                var messageService = new Mock<IMessageService>();
                messageService.Setup(
                    s => s.SendContactOwnersMessage(
                        It.IsAny<MailAddress>(),
                        It.IsAny<PackageRegistration>(),
                        "I like the cut of your jib",
                        It.IsAny<string>(), false));
                var package = new PackageRegistration { Id = "factory" };

                var packageService = new Mock<IPackageService>();
                packageService.Setup(p => p.FindPackageRegistrationById("factory")).Returns(package);
                var userService = new Mock<IUserService>();
                var controller = CreateController(
                    packageService: packageService,
                    messageService: messageService);
                controller.SetCurrentUser(new User { EmailAddress = "montgomery@burns.example.com", Username = "Montgomery" });
                var model = new ContactOwnersViewModel
                    {
                        Message = "I like the cut of your jib",
                    };

                var result = controller.ContactOwners("factory", model) as RedirectToRouteResult;

                Assert.NotNull(result);
            }
        }

        public class TheEditMethod
        {
            [Fact]
            public async Task UpdatesUnlistedIfSelected()
            {
                // Arrange
                var package = new Package
                    {
                        PackageRegistration = new PackageRegistration { Id = "Foo" },
                        Version = "1.0",
                        Listed = true
                    };
                package.PackageRegistration.Owners.Add(new User("Frodo"));

                var packageService = new Mock<IPackageService>(MockBehavior.Strict);
                packageService.Setup(svc => svc.MarkPackageListedAsync(It.IsAny<Package>(), It.IsAny<bool>()))
                    .Throws(new Exception("Shouldn't be called"));
                packageService.Setup(svc => svc.MarkPackageUnlistedAsync(It.IsAny<Package>(), It.IsAny<bool>()))
                    .Returns(Task.FromResult(0)).Verifiable();
                packageService.Setup(svc => svc.FindPackageByIdAndVersion("Foo", "1.0", true))
                    .Returns(package).Verifiable();

                var indexingService = new Mock<IIndexingService>();

                var controller = CreateController(packageService: packageService, indexingService: indexingService);
                controller.SetCurrentUser("Frodo");
                controller.Url = new UrlHelper(new RequestContext(), new RouteCollection());

                // Act
                var result = await controller.Edit("Foo", "1.0", listed: false, urlFactory: p => @"~\Bar.cshtml");

                // Assert
                packageService.Verify();
                indexingService.Verify(i => i.UpdatePackage(package));
                Assert.IsType<RedirectResult>(result);
                Assert.Equal(@"~\Bar.cshtml", ((RedirectResult)result).Url);
            }

            [Fact]
            public async Task UpdatesUnlistedIfNotSelected()
            {
                // Arrange
                var package = new Package
                    {
                        PackageRegistration = new PackageRegistration { Id = "Foo" },
                        Version = "1.0",
                        Listed = true
                    };
                package.PackageRegistration.Owners.Add(new User("Frodo"));

                var packageService = new Mock<IPackageService>(MockBehavior.Strict);
                packageService.Setup(svc => svc.MarkPackageListedAsync(It.IsAny<Package>(), It.IsAny<bool>()))
                    .Returns(Task.FromResult(0)).Verifiable();
                packageService.Setup(svc => svc.MarkPackageUnlistedAsync(It.IsAny<Package>(), It.IsAny<bool>()))
                    .Throws(new Exception("Shouldn't be called"));
                packageService.Setup(svc => svc.FindPackageByIdAndVersion("Foo", "1.0", true))
                    .Returns(package).Verifiable();

                var indexingService = new Mock<IIndexingService>();

                var controller = CreateController(packageService: packageService, indexingService: indexingService);
                controller.SetCurrentUser("Frodo");
                controller.Url = new UrlHelper(new RequestContext(), new RouteCollection());

                // Act
                var result = await controller.Edit("Foo", "1.0", listed: true, urlFactory: p => @"~\Bar.cshtml");

                // Assert
                packageService.Verify();
                indexingService.Verify(i => i.UpdatePackage(package));
                Assert.IsType<RedirectResult>(result);
                Assert.Equal(@"~\Bar.cshtml", ((RedirectResult)result).Url);
            }
        }

        public class TheListPackagesMethod
        {
            [Fact]
            public async Task TrimsSearchTerm()
            {
                var searchService = new Mock<ISearchService>();
                searchService.Setup(s => s.Search(It.IsAny<SearchFilter>())).Returns(
                    Task.FromResult(new SearchResults(0, DateTime.UtcNow)));
                var controller = CreateController(searchService: searchService);
                controller.SetCurrentUser(TestUtility.FakeUser);

                var result = (await controller.ListPackages(new PackageListSearchViewModel() { Q = " test "})) as ViewResult;

                var model = result.Model as PackageListViewModel;
                Assert.Equal("test", model.SearchTerm);
            }
        }

        public class TheReportAbuseMethod
        {
            [Fact]
            public async Task SendsMessageToGalleryOwnerWithEmailOnlyWhenUnauthenticated()
            {
                var messageService = new Mock<IMessageService>();
                messageService.Setup(
                    s => s.ReportAbuse(It.Is<ReportPackageRequest>(r => r.Message == "Mordor took my finger")));
                var package = new Package
                    {
                        PackageRegistration = new PackageRegistration { Id = "mordor" },
                        Version = "2.0.1"
                    };
                var packageService = new Mock<IPackageService>();
                packageService.Setup(p => p.FindPackageByIdAndVersion("mordor", "2.0.1", true)).Returns(package);
                var httpContext = new Mock<HttpContextBase>();
                var controller = CreateController(
                    packageService: packageService,
                    messageService: messageService,
                    httpContext: httpContext);
                var model = new ReportAbuseViewModel
                    {
                        Email = "frodo@hobbiton.example.com",
                        Message = "Mordor took my finger.",
                        Reason = ReportPackageReason.IsFraudulent,
                        AlreadyContactedOwner = true,
                    };

                TestUtility.SetupUrlHelper(controller, httpContext);
                var result = await controller.ReportAbuse("mordor", "2.0.1", model) as RedirectResult;

                Assert.NotNull(result);
                messageService.Verify(
                    s => s.ReportAbuse(
                        It.Is<ReportPackageRequest>(
                            r => r.FromAddress.Address == "frodo@hobbiton.example.com"
                                 && r.Package == package
                                 && r.Reason == EnumHelper.GetDescription(ReportPackageReason.IsFraudulent)
                                 && r.Message == "Mordor took my finger."
                                 && r.AlreadyContactedOwners)));
            }

            [Fact]
            public async Task SendsMessageToGalleryOwnerWithUserInfoWhenAuthenticated()
            {
                var messageService = new Mock<IMessageService>();
                messageService.Setup(
                    s => s.ReportAbuse(It.Is<ReportPackageRequest>(r => r.Message == "Mordor took my finger")));
                var user = new User { EmailAddress = "frodo@hobbiton.example.com", Username = "Frodo", Key = 1 };
                var package = new Package
                    {
                        PackageRegistration = new PackageRegistration { Id = "mordor" },
                        Version = "2.0.1"
                    };
                var packageService = new Mock<IPackageService>();
                packageService.Setup(p => p.FindPackageByIdAndVersion("mordor", It.IsAny<string>(), true)).Returns(package);
                var httpContext = new Mock<HttpContextBase>();
                var controller = CreateController(
                    packageService: packageService,
                    messageService: messageService,
                    httpContext: httpContext);
                controller.SetCurrentUser(user);
                var model = new ReportAbuseViewModel
                    {
                        Message = "Mordor took my finger",
                        Reason = ReportPackageReason.IsFraudulent
                    };

                TestUtility.SetupUrlHelper(controller, httpContext);
                ActionResult result = await controller.ReportAbuse("mordor", "2.0.1", model) as RedirectResult;

                Assert.NotNull(result);
                messageService.Verify(
                    s => s.ReportAbuse(
                        It.Is<ReportPackageRequest>(
                            r => r.Message == "Mordor took my finger"
                                 && r.FromAddress.Address == "frodo@hobbiton.example.com"
                                 && r.FromAddress.DisplayName == "Frodo"
                                 && r.Reason == EnumHelper.GetDescription(ReportPackageReason.IsFraudulent))));
            }

            [Fact]
            public void FormRedirectsPackageOwnerToReportMyPackage()
            {
                var user = new User { EmailAddress = "darklord@mordor.com", Username = "Sauron" };
                var package = new Package
                {
                    PackageRegistration = new PackageRegistration { Id = "Mordor", Owners = { user } },
                    Version = "2.0.1"
                };
                var packageService = new Mock<IPackageService>();
                packageService.Setup(p => p.FindPackageByIdAndVersion("Mordor", It.IsAny<string>(), true)).Returns(package);
                var httpContext = new Mock<HttpContextBase>();
                var controller = CreateController(
                    packageService: packageService,
                    httpContext: httpContext);
                controller.SetCurrentUser(user);

                TestUtility.SetupUrlHelper(controller, httpContext);
                ActionResult result = controller.ReportAbuse("Mordor", "2.0.1");
                Assert.IsType<RedirectToRouteResult>(result);
                Assert.Equal("ReportMyPackage", ((RedirectToRouteResult)result).RouteValues["Action"]);
            }

            [Fact]
            public async Task HtmlEncodesMessageContent()
            {
                var messageService = new Mock<IMessageService>();
                messageService.Setup(
                    s => s.ReportAbuse(It.Is<ReportPackageRequest>(r => r.Message == "Mordor took my finger")));
                var package = new Package
                {
                    PackageRegistration = new PackageRegistration { Id = "mordor" },
                    Version = "2.0.1"
                };
                var packageService = new Mock<IPackageService>();
                packageService.Setup(p => p.FindPackageByIdAndVersion("mordor", "2.0.1", true)).Returns(package);
                var httpContext = new Mock<HttpContextBase>();
                httpContext.Setup(h => h.Request.IsAuthenticated).Returns(false);
                var controller = CreateController(
                    packageService: packageService,
                    messageService: messageService,
                    httpContext: httpContext);
                var model = new ReportAbuseViewModel
                {
                    Email = "frodo@hobbiton.example.com",
                    Message = "I like the cut of your jib. It's <b>bold</b>.",
                    Reason = ReportPackageReason.IsFraudulent,
                    AlreadyContactedOwner = true,
                };

                TestUtility.SetupUrlHelper(controller, httpContext);
                await controller.ReportAbuse("mordor", "2.0.1", model);

                messageService.Verify(
                    s => s.ReportAbuse(
                        It.Is<ReportPackageRequest>(
                            r => r.FromAddress.Address == "frodo@hobbiton.example.com"
                                 && r.Package == package
                                 && r.Reason == EnumHelper.GetDescription(ReportPackageReason.IsFraudulent)
                                 && r.Message == "I like the cut of your jib. It&#39;s &lt;b&gt;bold&lt;/b&gt;."
                                 && r.AlreadyContactedOwners)));
            }
        }

        public class TheReportMyPackageMethod
        {
            [Fact]
            public void FormRedirectsNonOwnersToReportAbuse()
            {
                var package = new Package
                {
                    PackageRegistration = new PackageRegistration { Id = "Mordor", Owners = { new User { Username = "Sauron", Key = 1 } } },
                    Version = "2.0.1"
                };
                var user = new User { EmailAddress = "frodo@hobbiton.example.com", Username = "Frodo", Key = 2 };
                var packageService = new Mock<IPackageService>();
                packageService.Setup(p => p.FindPackageByIdAndVersion("Mordor", It.IsAny<string>(), true)).Returns(package);
                var httpContext = new Mock<HttpContextBase>();
                var controller = CreateController(
                    packageService: packageService,
                    httpContext: httpContext);
                controller.SetCurrentUser(user);

                TestUtility.SetupUrlHelper(controller, httpContext);
                ActionResult result = controller.ReportMyPackage("Mordor", "2.0.1");
                Assert.IsType<RedirectToRouteResult>(result);
                Assert.Equal("ReportAbuse", ((RedirectToRouteResult)result).RouteValues["Action"]);
            }

            [Fact]
            public async void HtmlEncodesMessageContent()
            {
                var user = new User { Username = "Sauron", Key = 1, EmailAddress = "sauron@mordor.example.com" };
                var package = new Package
                {
                    PackageRegistration = new PackageRegistration { Id = "mordor", Owners = { user } },
                    Version = "2.0.1"
                };
                var packageService = new Mock<IPackageService>();
                packageService.Setup(p => p.FindPackageByIdAndVersion("mordor", "2.0.1", true)).Returns(package);

                ReportPackageRequest reportRequest = null;
                var messageService = new Mock<IMessageService>();
                messageService
                    .Setup(s => s.ReportMyPackage(It.IsAny<ReportPackageRequest>()))
                    .Callback<ReportPackageRequest>(r => reportRequest = r);
                var httpContext = new Mock<HttpContextBase>();
                var controller = CreateController(
                    packageService: packageService,
                    messageService: messageService,
                    httpContext: httpContext);
                controller.SetCurrentUser(user);
                var model = new ReportAbuseViewModel
                {
                    Email = "frodo@hobbiton.example.com",
                    Message = "I like the cut of your jib. It's <b>bold</b>.",
                    Reason = ReportPackageReason.IsFraudulent,
                    AlreadyContactedOwner = true,
                };

                TestUtility.SetupUrlHelper(controller, httpContext);
                await controller.ReportMyPackage("mordor", "2.0.1", model);

                Assert.NotNull(reportRequest);
                Assert.Equal(user.EmailAddress, reportRequest.FromAddress.Address);
                Assert.Same(package, reportRequest.Package);
                Assert.Equal(EnumHelper.GetDescription(ReportPackageReason.IsFraudulent), reportRequest.Reason);
                Assert.Equal("I like the cut of your jib. It&#39;s &lt;b&gt;bold&lt;/b&gt;.", reportRequest.Message);
            }
        }

        public class TheUploadFileActionForGetRequests
        {
            [Fact]
            public async Task WillRedirectToVerifyPackageActionWhenThereIsAlreadyAnUploadInProgress()
            {
                using (var fakeFileStream = new MemoryStream())
                {
                    var fakeUploadFileService = new Mock<IUploadFileService>();
                    fakeUploadFileService.Setup(x => x.GetUploadFileAsync(TestUtility.FakeUser.Key))
                        .Returns(Task.FromResult<Stream>(fakeFileStream));
                    var controller = CreateController(
                        uploadFileService: fakeUploadFileService);
                    controller.SetCurrentUser(TestUtility.FakeUser);

                    var result = await controller.UploadPackage() as RedirectToRouteResult;

                    Assert.NotNull(result);
                    Assert.Equal(RouteName.VerifyPackage, result.RouteName);
                }
            }

            [Fact]
            public async Task WillShowTheViewWhenThereIsNoUploadInProgress()
            {
                var fakeUploadFileService = new Mock<IUploadFileService>();
                fakeUploadFileService.Setup(x => x.GetUploadFileAsync(TestUtility.FakeUser.Key)).Returns(Task.FromResult<Stream>(null));
                var controller = CreateController(
                    uploadFileService: fakeUploadFileService);
                controller.SetCurrentUser(TestUtility.FakeUser);

                var result = await controller.UploadPackage() as ViewResult;

                Assert.NotNull(result);
            }
        }

        public class TheUploadFileActionForPostRequests
        {
            [Fact]
            public async Task WillReturn409WhenThereIsAlreadyAnUploadInProgress()
            {
                using (var fakeFileStream = new MemoryStream())
                {
                    var fakeUploadFileService = new Mock<IUploadFileService>();
                    fakeUploadFileService.Setup(x => x.GetUploadFileAsync(TestUtility.FakeUser.Key)).Returns(Task.FromResult<Stream>(fakeFileStream));
                    var controller = CreateController(
                        uploadFileService: fakeUploadFileService);
                    controller.SetCurrentUser(TestUtility.FakeUser);

                    var result = await controller.UploadPackage(null) as HttpStatusCodeResult;

                    Assert.NotNull(result);
                    Assert.Equal(409, result.StatusCode);
                }
            }

            [Fact]
            public async Task WillShowViewWithErrorsIfPackageFileIsNull()
            {
                var controller = CreateController();
                controller.SetCurrentUser(TestUtility.FakeUser);

                var result = await controller.UploadPackage(null) as ViewResult;

                Assert.NotNull(result);
                Assert.False(controller.ModelState.IsValid);
                Assert.Equal(Strings.UploadFileIsRequired, controller.ModelState[String.Empty].Errors[0].ErrorMessage);
            }

            [Fact]
            public async Task WillShowViewWithErrorsIfFileIsNotANuGetPackage()
            {
                var fakeUploadedFile = new Mock<HttpPostedFileBase>();
                fakeUploadedFile.Setup(x => x.FileName).Returns("theFile.notNuPkg");
                var controller = CreateController();
                controller.SetCurrentUser(TestUtility.FakeUser);

                var result = await controller.UploadPackage(fakeUploadedFile.Object) as ViewResult;

                Assert.NotNull(result);
                Assert.False(controller.ModelState.IsValid);
                Assert.Equal(Strings.UploadFileMustBeNuGetPackage, controller.ModelState[String.Empty].Errors[0].ErrorMessage);
            }
            
            [Fact]
            public async Task WillShowViewWithErrorsIfEnsureValidThrowsException()
            {
                var fakeUploadedFile = new Mock<HttpPostedFileBase>();
                fakeUploadedFile.Setup(x => x.FileName).Returns("theFile.nupkg");
                var fakeFileStream = TestPackage.CreateTestPackageStream("theId", "1.0.0");
                fakeUploadedFile.Setup(x => x.InputStream).Returns(fakeFileStream);
                var readPackageException = new Exception();

                var controller = CreateController(
                    readPackageException: readPackageException);
                controller.SetCurrentUser(TestUtility.FakeUser);

                var result = await controller.UploadPackage(fakeUploadedFile.Object) as ViewResult;

                Assert.NotNull(result);
                Assert.False(controller.ModelState.IsValid);
                Assert.Equal(Strings.FailedToReadUploadFile, controller.ModelState[String.Empty].Errors[0].ErrorMessage);
            }

            private const string EnsureValidExceptionMessage = "naughty package";

            [Theory]
            [InlineData(typeof(InvalidPackageException), true)]
            [InlineData(typeof(InvalidDataException), true)]
            [InlineData(typeof(EntityException), true)]
            [InlineData(typeof(Exception), false)]
            public async Task WillShowViewWithErrorsIfEnsureValidThrowsExceptionMessage(Type exceptionType, bool expectExceptionMessageInResponse)
            {
                var fakeUploadedFile = new Mock<HttpPostedFileBase>();
                fakeUploadedFile.Setup(x => x.FileName).Returns("theFile.nupkg");
                var fakeFileStream = TestPackage.CreateTestPackageStream("theId", "1.0.0");
                fakeUploadedFile.Setup(x => x.InputStream).Returns(fakeFileStream);
                
                var readPackageException =
                    exceptionType.GetConstructor(new[] {typeof(string)}).Invoke(new[] { EnsureValidExceptionMessage });

                var controller = CreateController(
                    readPackageException: readPackageException as Exception);
                controller.SetCurrentUser(TestUtility.FakeUser);

                var result = await controller.UploadPackage(fakeUploadedFile.Object) as ViewResult;

                Assert.NotNull(result);
                Assert.False(controller.ModelState.IsValid);
                Assert.Equal(expectExceptionMessageInResponse ? EnsureValidExceptionMessage : Strings.FailedToReadUploadFile, controller.ModelState[String.Empty].Errors[0].ErrorMessage);
            }

            [Theory]
            [InlineData("ILike*Asterisks")]
            [InlineData("I_.Like.-Separators")]
            [InlineData("-StartWithSeparator")]
            [InlineData("EndWithSeparator.")]
            [InlineData("EndsWithHyphen-")]
            [InlineData("$id$")]
            [InlineData("Contains#Invalid$Characters!@#$%^&*")]
            [InlineData("Contains#Invalid$Characters!@#$%^&*EndsOnValidCharacter")]
            public async Task WillShowViewWithErrorsIfPackageIdIsInvalid(string packageId)
            {
                // Arrange
                var fakeUploadedFile = new Mock<HttpPostedFileBase>();
                fakeUploadedFile.Setup(x => x.FileName).Returns(packageId + ".nupkg");
                var fakeFileStream = TestPackage.CreateTestPackageStream(packageId, "1.0.0");
                fakeUploadedFile.Setup(x => x.InputStream).Returns(fakeFileStream);

                var controller = CreateController(fakeNuGetPackage: TestPackage.CreateTestPackageStream(packageId, "1.0.0"));
                controller.SetCurrentUser(TestUtility.FakeUser);

                var result = await controller.UploadPackage(fakeUploadedFile.Object) as ViewResult;

                Assert.NotNull(result);
                Assert.False(controller.ModelState.IsValid);
            }

            [Fact]
            public async Task WillShowTheViewWithErrorsWhenThePackageIdIsAlreadyBeingUsed()
            {
                var fakeUploadedFile = new Mock<HttpPostedFileBase>();
                fakeUploadedFile.Setup(x => x.FileName).Returns("theFile.nupkg");
                var fakeFileStream = TestPackage.CreateTestPackageStream("theId", "1.0.0");
                fakeUploadedFile.Setup(x => x.InputStream).Returns(fakeFileStream);
                var fakePackageRegistration = new PackageRegistration { Id = "theId", Owners = new[] { new User { Key = 1 /* not the current user */ } } };
                var fakePackageService = new Mock<IPackageService>();
                fakePackageService.Setup(x => x.FindPackageRegistrationById(It.IsAny<string>())).Returns(fakePackageRegistration);
                var controller = CreateController(
                    packageService: fakePackageService);
                controller.SetCurrentUser(TestUtility.FakeUser);

                var result = await controller.UploadPackage(fakeUploadedFile.Object) as ViewResult;

                Assert.NotNull(result);
                Assert.False(controller.ModelState.IsValid);
                Assert.Equal(String.Format(Strings.PackageIdNotAvailable, "theId"), controller.ModelState[String.Empty].Errors[0].ErrorMessage);
            }

            [Fact]
            public async Task WillShowTheViewWithErrorsWhenThePackageAlreadyExists()
            {
                var fakeUploadedFile = new Mock<HttpPostedFileBase>();
                fakeUploadedFile.Setup(x => x.FileName).Returns("theFile.nupkg");
                var fakeFileStream = TestPackage.CreateTestPackageStream("theId", "1.0.0");
                fakeUploadedFile.Setup(x => x.InputStream).Returns(fakeFileStream);
                var fakePackageService = new Mock<IPackageService>();
                fakePackageService.Setup(x => x.FindPackageByIdAndVersion(It.IsAny<string>(), It.IsAny<string>(), It.IsAny<bool>())).Returns(
                    new Package { PackageRegistration = new PackageRegistration { Id = "theId" }, Version = "theVersion" });
                var controller = CreateController(
                    packageService: fakePackageService);
                controller.SetCurrentUser(TestUtility.FakeUser);

                var result = await controller.UploadPackage(fakeUploadedFile.Object) as ViewResult;

                Assert.NotNull(result);
                Assert.False(controller.ModelState.IsValid);
                Assert.Equal(
                    String.Format(Strings.PackageExistsAndCannotBeModified, "theId", "theVersion"),
                    controller.ModelState[String.Empty].Errors[0].ErrorMessage);
            }

            [Fact]
            public async Task WillSaveTheUploadFile()
            {
                var fakeUploadedFile = new Mock<HttpPostedFileBase>();
                fakeUploadedFile.Setup(x => x.FileName).Returns("theFile.nupkg");
                var fakeFileStream = TestPackage.CreateTestPackageStream("thePackageId", "1.0.0");
                fakeUploadedFile.Setup(x => x.InputStream).Returns(fakeFileStream);

                var fakeUploadFileService = new Mock<IUploadFileService>();
                fakeUploadFileService.Setup(x => x.DeleteUploadFileAsync(TestUtility.FakeUser.Key)).Returns(Task.FromResult(0));
                fakeUploadFileService.Setup(x => x.GetUploadFileAsync(TestUtility.FakeUser.Key)).Returns(Task.FromResult<Stream>(null));
                fakeUploadFileService.Setup(x => x.SaveUploadFileAsync(TestUtility.FakeUser.Key, It.IsAny<Stream>())).Returns(Task.FromResult(0));
                var controller = CreateController(
                    uploadFileService: fakeUploadFileService,
                    fakeNuGetPackage: fakeFileStream);
                controller.SetCurrentUser(TestUtility.FakeUser);

                await controller.UploadPackage(fakeUploadedFile.Object);

                fakeUploadFileService.Verify(x => x.SaveUploadFileAsync(TestUtility.FakeUser.Key, fakeFileStream));
                fakeFileStream.Dispose();
            }

            [Fact]
            public async Task WillRedirectToVerifyPackageActionAfterSaving()
            {
                var fakeUploadedFile = new Mock<HttpPostedFileBase>();
                fakeUploadedFile.Setup(x => x.FileName).Returns("theFile.nupkg");
                var fakeFileStream = TestPackage.CreateTestPackageStream("thePackageId", "1.0.0");
                fakeUploadedFile.Setup(x => x.InputStream).Returns(fakeFileStream);
                var fakeUploadFileService = new Mock<IUploadFileService>();
                fakeUploadFileService.Setup(x => x.DeleteUploadFileAsync(TestUtility.FakeUser.Key)).Returns(Task.FromResult(0));
                fakeUploadFileService.Setup(x => x.GetUploadFileAsync(TestUtility.FakeUser.Key)).Returns(Task.FromResult<Stream>(null));
                fakeUploadFileService.Setup(x => x.SaveUploadFileAsync(TestUtility.FakeUser.Key, It.IsAny<Stream>())).Returns(Task.FromResult(0));
                var controller = CreateController(
                    uploadFileService: fakeUploadFileService);
                controller.SetCurrentUser(TestUtility.FakeUser);

                var result = await controller.UploadPackage(fakeUploadedFile.Object) as RedirectToRouteResult;

                Assert.NotNull(result);
                Assert.Equal(RouteName.VerifyPackage, result.RouteName);
            }
        }

        public class TheVerifyPackageActionForGetRequests
        {
            [Fact]
            public async Task WillRedirectToUploadPackagePageWhenThereIsNoUploadInProgress()
            {
                var fakeUploadFileService = new Mock<IUploadFileService>();
                fakeUploadFileService.Setup(x => x.GetUploadFileAsync(TestUtility.FakeUser.Key)).Returns<Stream>(null);
                fakeUploadFileService.Setup(x => x.DeleteUploadFileAsync(TestUtility.FakeUser.Key)).Returns(Task.FromResult(0));
                fakeUploadFileService.Setup(x => x.GetUploadFileAsync(TestUtility.FakeUser.Key)).Returns(Task.FromResult<Stream>(null));
                var controller = CreateController(
                    uploadFileService: fakeUploadFileService);
                controller.SetCurrentUser(TestUtility.FakeUser);

                var result = await controller.VerifyPackage() as RedirectToRouteResult;

                Assert.NotNull(result);
                Assert.Equal(RouteName.UploadPackage, result.RouteName);
            }

            [Fact]
            public async Task WillPassThePackageIdToTheView()
            {
                var fakeUploadFileService = new Mock<IUploadFileService>();
                var fakeUploadFileStream = TestPackage.CreateTestPackageStream("theId", "1.0.0");

                fakeUploadFileService.Setup(x => x.GetUploadFileAsync(TestUtility.FakeUser.Key)).Returns(Task.FromResult<Stream>(fakeUploadFileStream));
                var controller = CreateController(
                    uploadFileService: fakeUploadFileService,
                    fakeNuGetPackage: fakeUploadFileStream);
                controller.SetCurrentUser(TestUtility.FakeUser);

                var model = ((ViewResult)await controller.VerifyPackage()).Model as VerifyPackageRequest;

                Assert.Equal("theId", model.Id);
                fakeUploadFileStream.Dispose();
            }

            [Fact]
            public async Task WillPassThePackageVersionToTheView()
            {
                var fakeUploadFileService = new Mock<IUploadFileService>();
                var fakeUploadFileStream = TestPackage.CreateTestPackageStream("theId", "1.0.42");
                fakeUploadFileService.Setup(x => x.GetUploadFileAsync(TestUtility.FakeUser.Key)).Returns(Task.FromResult<Stream>(fakeUploadFileStream));

                var controller = CreateController(
                    uploadFileService: fakeUploadFileService,
                    fakeNuGetPackage: fakeUploadFileStream);
                controller.SetCurrentUser(TestUtility.FakeUser);

                var model = ((ViewResult)await controller.VerifyPackage()).Model as VerifyPackageRequest;

                Assert.Equal("1.0.42", model.Version);
                fakeUploadFileStream.Dispose();
            }

            [Fact]
            public async Task WillPassThePackageTitleToTheView()
            {
                var fakeUploadFileService = new Mock<IUploadFileService>();
                var fakeUploadFileStream = TestPackage.CreateTestPackageStream("theId", "1.0.0", title: "theTitle");
                fakeUploadFileService.Setup(x => x.GetUploadFileAsync(TestUtility.FakeUser.Key)).Returns(Task.FromResult<Stream>(fakeUploadFileStream));

                var controller = CreateController(
                    uploadFileService: fakeUploadFileService,
                    fakeNuGetPackage: fakeUploadFileStream);
                controller.SetCurrentUser(TestUtility.FakeUser);

                var model = ((ViewResult)await controller.VerifyPackage()).Model as VerifyPackageRequest;

                Assert.Equal("theTitle", model.Edit.VersionTitle);
                fakeUploadFileStream.Dispose();
            }

            [Fact]
            public async Task WillPassThePackageSummaryToTheView()
            {
                var fakeUploadFileService = new Mock<IUploadFileService>();
                var fakeUploadFileStream = TestPackage.CreateTestPackageStream("theId", "1.0.0", summary: "theSummary");
                fakeUploadFileService.Setup(x => x.GetUploadFileAsync(TestUtility.FakeUser.Key)).Returns(Task.FromResult<Stream>(fakeUploadFileStream));

                var controller = CreateController(
                    uploadFileService: fakeUploadFileService,
                    fakeNuGetPackage: fakeUploadFileStream);
                controller.SetCurrentUser(TestUtility.FakeUser);

                var model = ((ViewResult)await controller.VerifyPackage()).Model as VerifyPackageRequest;

                Assert.Equal("theSummary", model.Edit.Summary);
                fakeUploadFileStream.Dispose();
            }

            [Fact]
            public async Task WillPassThePackageDescriptionToTheView()
            {
                var fakeUploadFileService = new Mock<IUploadFileService>();
                var fakeUploadFileStream = TestPackage.CreateTestPackageStream("theId", "1.0.0", description: "theDescription");
                fakeUploadFileService.Setup(x => x.GetUploadFileAsync(TestUtility.FakeUser.Key)).Returns(Task.FromResult<Stream>(fakeUploadFileStream));

                var controller = CreateController(
                    uploadFileService: fakeUploadFileService,
                    fakeNuGetPackage: fakeUploadFileStream);
                controller.SetCurrentUser(TestUtility.FakeUser);

                var model = ((ViewResult)await controller.VerifyPackage()).Model as VerifyPackageRequest;

                Assert.Equal("theDescription", model.Edit.Description);
                fakeUploadFileStream.Dispose();
            }

            [Fact]
            public async Task WillPassThePackageLicenseAcceptanceRequirementToTheView()
            {
                var fakeUploadFileService = new Mock<IUploadFileService>();
                var fakeUploadFileStream = TestPackage.CreateTestPackageStream("theId", "1.0.0", requireLicenseAcceptance: true);
                fakeUploadFileService.Setup(x => x.GetUploadFileAsync(TestUtility.FakeUser.Key)).Returns(Task.FromResult<Stream>(fakeUploadFileStream));

                var controller = CreateController(
                    uploadFileService: fakeUploadFileService,
                    fakeNuGetPackage: fakeUploadFileStream);
                controller.SetCurrentUser(TestUtility.FakeUser);

                var model = ((ViewResult)await controller.VerifyPackage()).Model as VerifyPackageRequest;

                Assert.True(model.Edit.RequiresLicenseAcceptance);
                fakeUploadFileStream.Dispose();
            }

            [Fact]
            public async Task WillPassThePackageLicenseUrlToTheView()
            {
                var fakeUploadFileService = new Mock<IUploadFileService>();
                var fakeUploadFileStream = TestPackage.CreateTestPackageStream("theId", "1.0.0", licenseUrl: new Uri("http://theLicenseUri"));
                fakeUploadFileService.Setup(x => x.GetUploadFileAsync(TestUtility.FakeUser.Key)).Returns(Task.FromResult<Stream>(fakeUploadFileStream));

                var controller = CreateController(
                    uploadFileService: fakeUploadFileService,
                    fakeNuGetPackage: fakeUploadFileStream);
                controller.SetCurrentUser(TestUtility.FakeUser);

                var model = ((ViewResult)await controller.VerifyPackage()).Model as VerifyPackageRequest;

                Assert.Equal("http://thelicenseuri/", model.LicenseUrl);
                fakeUploadFileStream.Dispose();
            }

            [Fact]
            public async Task WillPassThePackageTagsToTheView()
            {
                var fakeUploadFileService = new Mock<IUploadFileService>();
                var fakeUploadFileStream = TestPackage.CreateTestPackageStream("theId", "1.0.0", tags: "theTags");
                fakeUploadFileService.Setup(x => x.GetUploadFileAsync(TestUtility.FakeUser.Key)).Returns(Task.FromResult<Stream>(fakeUploadFileStream));

                var controller = CreateController(
                    uploadFileService: fakeUploadFileService,
                    fakeNuGetPackage: fakeUploadFileStream);
                controller.SetCurrentUser(TestUtility.FakeUser);

                var model = ((ViewResult)await controller.VerifyPackage()).Model as VerifyPackageRequest;

                Assert.Equal("theTags", model.Edit.Tags);
                fakeUploadFileStream.Dispose();
            }

            [Fact]
            public async Task WillPassThePackageProjectUrlToTheView()
            {
                var fakeUploadFileService = new Mock<IUploadFileService>();
                var fakeUploadFileStream = TestPackage.CreateTestPackageStream("theId", "1.0.0", projectUrl: new Uri("http://theProjectUri"));
                fakeUploadFileService.Setup(x => x.GetUploadFileAsync(TestUtility.FakeUser.Key)).Returns(Task.FromResult<Stream>(fakeUploadFileStream));

                var controller = CreateController(
                    uploadFileService: fakeUploadFileService,
                    fakeNuGetPackage: fakeUploadFileStream);
                controller.SetCurrentUser(TestUtility.FakeUser);

                var model = ((ViewResult)await controller.VerifyPackage()).Model as VerifyPackageRequest;

                Assert.Equal("http://theprojecturi/", model.Edit.ProjectUrl);
                fakeUploadFileStream.Dispose();
            }

            [Fact]
            public async Task WillPassThePackagAuthorsToTheView()
            {
                var fakeUploadFileService = new Mock<IUploadFileService>();
                var fakeUploadFileStream = TestPackage.CreateTestPackageStream("theId", "1.0.0", authors: "firstAuthor, secondAuthor");
                fakeUploadFileService.Setup(x => x.GetUploadFileAsync(TestUtility.FakeUser.Key)).Returns(Task.FromResult<Stream>(fakeUploadFileStream));

                var controller = CreateController(
                    uploadFileService: fakeUploadFileService,
                    fakeNuGetPackage: fakeUploadFileStream);
                controller.SetCurrentUser(TestUtility.FakeUser);

                var model = ((ViewResult)await controller.VerifyPackage()).Model as VerifyPackageRequest;

                Assert.Equal("firstAuthor, secondAuthor", model.Edit.Authors);
                fakeUploadFileStream.Dispose();
            }

            [Fact]
            public async Task WillPassMinClientVersionToTheView()
            {
                var fakeUploadFileService = new Mock<IUploadFileService>();
                var fakeUploadFileStream = TestPackage.CreateTestPackageStream("theId", "1.0.0", minClientVersion: "1.2.3");
                fakeUploadFileService.Setup(x => x.GetUploadFileAsync(TestUtility.FakeUser.Key)).Returns(Task.FromResult<Stream>(fakeUploadFileStream));

                var controller = CreateController(
                    uploadFileService: fakeUploadFileService,
                    fakeNuGetPackage: fakeUploadFileStream);
                controller.SetCurrentUser(TestUtility.FakeUser);

                var model = ((ViewResult)await controller.VerifyPackage()).Model as VerifyPackageRequest;

                Assert.Equal(new NuGetVersion(1, 2, 3, 0), model.MinClientVersion);
                fakeUploadFileStream.Dispose();
            }

            [Fact]
            public async Task WillPassLanguageToTheView()
            {
                var fakeUploadFileService = new Mock<IUploadFileService>();
                var fakeUploadFileStream = TestPackage.CreateTestPackageStream("theId", "1.0.0", language: "de-DE");
                fakeUploadFileService.Setup(x => x.GetUploadFileAsync(TestUtility.FakeUser.Key)).Returns(Task.FromResult<Stream>(fakeUploadFileStream));

                var controller = CreateController(
                    uploadFileService: fakeUploadFileService,
                    fakeNuGetPackage: fakeUploadFileStream);
                controller.SetCurrentUser(TestUtility.FakeUser);

                var model = ((ViewResult)await controller.VerifyPackage()).Model as VerifyPackageRequest;

                Assert.Equal("de-DE", model.Language);
                fakeUploadFileStream.Dispose();
            }

            [Fact]
            public async Task WillPassDependenciesToTheView()
            {
                var dependencyGroups = new[]
                {
                    new PackageDependencyGroup(
                        new NuGetFramework("net451"),
                        new[]
                        {
                            new NuGet.Packaging.Core.PackageDependency(
                                "firstTestDependency",
                                VersionRange.Parse("[1.0.0, 2.0.0)")),

                            new NuGet.Packaging.Core.PackageDependency(
                                "secondTestDependency",
                                VersionRange.Parse("[1.0]")),
                        }),

                    new PackageDependencyGroup(
                        new NuGetFramework("testFrameworkTwo"),
                        new[]
                        {
                             new NuGet.Packaging.Core.PackageDependency(
                                "newFirstTestDependency",
                                VersionRange.Parse("[1.0.0, 2.0.0)")),

                        })
                };

                var fakeUploadFileService = new Mock<IUploadFileService>();
                var fakeUploadFileStream = TestPackage.CreateTestPackageStream("theId", "1.0.0", packageDependencyGroups: dependencyGroups);
                fakeUploadFileService.Setup(x => x.GetUploadFileAsync(TestUtility.FakeUser.Key)).Returns(Task.FromResult<Stream>(fakeUploadFileStream));

                var controller = CreateController(
                    uploadFileService: fakeUploadFileService,
                    fakeNuGetPackage: fakeUploadFileStream);
                controller.SetCurrentUser(TestUtility.FakeUser);

                var model = ((ViewResult)await controller.VerifyPackage()).Model as VerifyPackageRequest;

                var assert = model.Dependencies.DependencySets.ToList();

                Assert.Equal(2, assert[0].Value.Count()); //net451 has 2 dependencies
                Assert.Equal(1, assert[1].Value.Count()); //unsupported has 1 dependency

                fakeUploadFileStream.Dispose();
            }
        }

        public class TheVerifyPackageActionForPostRequests
        {
            [Fact]
            public async Task WillRedirectToUploadPageWhenThereIsNoUploadInProgress()
            {
                var fakeUploadFileService = new Mock<IUploadFileService>();
                fakeUploadFileService.Setup(x => x.GetUploadFileAsync(TestUtility.FakeUser.Key)).Returns(Task.FromResult<Stream>(null));
                var controller = CreateController(
                    uploadFileService: fakeUploadFileService);
                TestUtility.SetupUrlHelperForUrlGeneration(controller, new Uri("http://uploadpackage.xyz"));
                controller.SetCurrentUser(TestUtility.FakeUser);

                var result = await controller.VerifyPackage(new VerifyPackageRequest() { Listed = true, Edit = null }) as RedirectResult;

                Assert.NotNull(result);
            }

            [Fact]
            public async Task WillCreateThePackage()
            {
                var fakeUploadFileService = new Mock<IUploadFileService>();
                using (var fakeFileStream = new MemoryStream())
                {
                    fakeUploadFileService.Setup(x => x.GetUploadFileAsync(TestUtility.FakeUser.Key)).Returns(Task.FromResult<Stream>(fakeFileStream));
                    fakeUploadFileService.Setup(x => x.DeleteUploadFileAsync(TestUtility.FakeUser.Key)).Returns(Task.FromResult(0));
                    var fakePackageService = new Mock<IPackageService>();
                    fakePackageService.Setup(x => x.CreatePackageAsync(It.IsAny<PackageArchiveReader>(), It.IsAny<PackageStreamMetadata>(), It.IsAny<User>(), It.IsAny<bool>())).Returns(
                        Task.FromResult(new Package { PackageRegistration = new PackageRegistration { Id = "theId" }, Version = "theVersion" }));
                    var fakeNuGetPackage = TestPackage.CreateTestPackageStream("theId", "1.0.0");

                    var controller = CreateController(
                        packageService: fakePackageService,
                        uploadFileService: fakeUploadFileService,
                        fakeNuGetPackage: fakeNuGetPackage);
                    controller.SetCurrentUser(TestUtility.FakeUser);

                    await controller.VerifyPackage(new VerifyPackageRequest() { Listed = true, Edit = null });

                    fakePackageService.Verify(x => x.CreatePackageAsync(It.IsAny<PackageArchiveReader>(), It.IsAny<PackageStreamMetadata>(), TestUtility.FakeUser, false));
                }
            }

            [Fact]
            public async Task WillSavePackageToFileStorage()
            {
                // Arrange
                var fakeUploadFileService = new Mock<IUploadFileService>();
                using (var fakeFileStream = new MemoryStream())
                {
                    fakeUploadFileService.Setup(x => x.GetUploadFileAsync(TestUtility.FakeUser.Key)).Returns(Task.FromResult<Stream>(fakeFileStream));
                    fakeUploadFileService.Setup(x => x.DeleteUploadFileAsync(TestUtility.FakeUser.Key)).Returns(Task.FromResult(0));
                    var fakePackageService = new Mock<IPackageService>();
                    var fakePackage = new Package { PackageRegistration = new PackageRegistration { Id = "theId" }, Version = "theVersion" };
                    fakePackageService.Setup(x => x.CreatePackageAsync(It.IsAny<PackageArchiveReader>(), It.IsAny<PackageStreamMetadata>(), It.IsAny<User>(), It.IsAny<bool>()))
                        .Returns(Task.FromResult(fakePackage));
                    var fakeNuGetPackage = TestPackage.CreateTestPackageStream("theId", "1.0.0");

                    var fakePackageFileService = new Mock<IPackageFileService>();
                    fakePackageFileService.Setup(x => x.SavePackageFileAsync(fakePackage, It.IsAny<Stream>())).Returns(Task.FromResult(0)).Verifiable();

                    var controller = CreateController(
                        packageService: fakePackageService,
                        uploadFileService: fakeUploadFileService,
                        fakeNuGetPackage: fakeNuGetPackage,
                        packageFileService: fakePackageFileService);
                    controller.SetCurrentUser(TestUtility.FakeUser);

                    // Act
                    await controller.VerifyPackage(new VerifyPackageRequest() { Listed = true, Edit = null });

                    // Assert
                    fakePackageService.Verify(x => x.CreatePackageAsync(It.IsAny<PackageArchiveReader>(), It.IsAny<PackageStreamMetadata>(), TestUtility.FakeUser, false));
                    fakePackageFileService.Verify();
                }
            }
<<<<<<< HEAD
=======

            [Fact]
            public async Task WillDeletePackageFileFromBlobStorageIfSavingDbChangesFails()
            {
                // Arrange
                var packageId = "theId";
                var packageVersion = "1.0.0";
                var fakeUploadFileService = new Mock<IUploadFileService>();
                using (var fakeFileStream = new MemoryStream())
                {
                    fakeUploadFileService.Setup(x => x.GetUploadFileAsync(TestUtility.FakeUser.Key)).Returns(Task.FromResult<Stream>(fakeFileStream));
                    fakeUploadFileService.Setup(x => x.DeleteUploadFileAsync(TestUtility.FakeUser.Key)).Returns(Task.FromResult(0));
                    var fakePackageService = new Mock<IPackageService>();
                    var fakePackage = new Package { PackageRegistration = new PackageRegistration { Id = packageId }, Version = packageVersion };
                    fakePackageService.Setup(x => x.CreatePackageAsync(It.IsAny<PackageArchiveReader>(), It.IsAny<PackageStreamMetadata>(), It.IsAny<User>(), It.IsAny<bool>()))
                        .Returns(Task.FromResult(fakePackage));
                    var fakeNuGetPackage = TestPackage.CreateTestPackageStream(packageId, packageVersion);

                    var fakePackageFileService = new Mock<IPackageFileService>();
                    fakePackageFileService.Setup(x => x.SavePackageFileAsync(fakePackage, It.IsAny<Stream>())).Returns(Task.CompletedTask).Verifiable();
                    fakePackageFileService.Setup(x => x.DeletePackageFileAsync(packageId, packageVersion)).Returns(Task.CompletedTask).Verifiable();

                    var fakeEntitiesContext = new Mock<IEntitiesContext>();
                    fakeEntitiesContext.Setup(e => e.SaveChangesAsync()).Throws<Exception>();

                    var controller = CreateController(
                        packageService: fakePackageService,
                        uploadFileService: fakeUploadFileService,
                        fakeNuGetPackage: fakeNuGetPackage,
                        packageFileService: fakePackageFileService,
                        entitiesContext: fakeEntitiesContext);
                    controller.SetCurrentUser(TestUtility.FakeUser);

                    // Act
                    await Assert.ThrowsAsync<Exception>(async () => await controller.VerifyPackage(new VerifyPackageRequest() { Listed = true, Edit = null }));

                    // Assert
                    fakePackageService.Verify(x => x.CreatePackageAsync(It.IsAny<PackageArchiveReader>(), It.IsAny<PackageStreamMetadata>(), TestUtility.FakeUser, false));
                    fakePackageFileService.Verify();
                }
            }
>>>>>>> 9216b034

            [Fact]
            public async Task WillShowViewWithMessageIfSavingPackageBlobFails()
            {
                // Arrange
                var fakeUploadFileService = new Mock<IUploadFileService>();
                using (var fakeFileStream = new MemoryStream())
                {
                    fakeUploadFileService.Setup(x => x.GetUploadFileAsync(TestUtility.FakeUser.Key)).Returns(Task.FromResult<Stream>(fakeFileStream));
                    fakeUploadFileService.Setup(x => x.DeleteUploadFileAsync(TestUtility.FakeUser.Key)).Returns(Task.FromResult(0));
                    var fakePackageService = new Mock<IPackageService>();
                    var fakePackage = new Package { PackageRegistration = new PackageRegistration { Id = "theId" }, Version = "theVersion" };
                    fakePackageService.Setup(x => x.CreatePackageAsync(It.IsAny<PackageArchiveReader>(), It.IsAny<PackageStreamMetadata>(), It.IsAny<User>(), It.IsAny<bool>()))
                        .Returns(Task.FromResult(fakePackage));
                    var fakeNuGetPackage = TestPackage.CreateTestPackageStream("theId", "1.0.0");

                    var fakePackageFileService = new Mock<IPackageFileService>();
                    fakePackageFileService.Setup(x => x.SavePackageFileAsync(fakePackage, It.IsAny<Stream>()))
                        .Throws<InvalidOperationException>();

                    var fakeEntitiesContext = new Mock<IEntitiesContext>();

                    var controller = CreateController(
                        packageService: fakePackageService,
                        uploadFileService: fakeUploadFileService,
                        fakeNuGetPackage: fakeNuGetPackage,
                        packageFileService: fakePackageFileService,
                        entitiesContext: fakeEntitiesContext);
                    controller.SetCurrentUser(TestUtility.FakeUser);

                    // Act
                    await controller.VerifyPackage(new VerifyPackageRequest() { Listed = true, Edit = null });

                    // Assert
                    fakePackageService.Verify(x => x.CreatePackageAsync(It.IsAny<PackageArchiveReader>(), It.IsAny<PackageStreamMetadata>(), TestUtility.FakeUser, false));
                    Assert.Equal(Strings.UploadPackage_IdVersionConflict, controller.TempData["Message"]);
                    fakeEntitiesContext.VerifyCommitted(Times.Never());
                }
            }

            [Fact]
            public async Task WillUpdateIndexingService()
            {
                // Arrange
                var fakeUploadFileService = new Mock<IUploadFileService>();
                using (var fakeFileStream = new MemoryStream())
                {
                    fakeUploadFileService.Setup(x => x.GetUploadFileAsync(TestUtility.FakeUser.Key)).Returns(Task.FromResult<Stream>(fakeFileStream));
                    fakeUploadFileService.Setup(x => x.DeleteUploadFileAsync(TestUtility.FakeUser.Key)).Returns(Task.FromResult(0));
                    var fakePackageService = new Mock<IPackageService>();
                    var fakePackage = new Package { PackageRegistration = new PackageRegistration { Id = "theId" }, Version = "theVersion" };
                    fakePackageService.Setup(x => x.CreatePackageAsync(It.IsAny<PackageArchiveReader>(), It.IsAny<PackageStreamMetadata>(), It.IsAny<User>(), It.IsAny<bool>()))
                        .Returns(Task.FromResult(fakePackage));
                    var fakeNuGetPackage = TestPackage.CreateTestPackageStream("theId", "1.0.0");
                    var fakePackageFileService = new Mock<IPackageFileService>();
                    fakePackageFileService.Setup(x => x.SavePackageFileAsync(fakePackage, It.IsAny<Stream>())).Returns(Task.FromResult(0)).Verifiable();

                    var fakeIndexingService = new Mock<IIndexingService>(MockBehavior.Strict);
                    fakeIndexingService.Setup(f => f.UpdateIndex()).Verifiable();

                    var controller = CreateController(
                        packageService: fakePackageService,
                        uploadFileService: fakeUploadFileService,
                        fakeNuGetPackage: fakeNuGetPackage,
                        packageFileService: fakePackageFileService,
                        indexingService: fakeIndexingService);
                    controller.SetCurrentUser(TestUtility.FakeUser);

                    // Act
                    await controller.VerifyPackage(new VerifyPackageRequest() { Listed = true, Edit = null });

                    // Assert
                    fakeIndexingService.Verify();
                }
            }

            [Fact]
            public async Task WillSaveChangesToEntitiesContext()
            {
                // Arrange
                var fakeUploadFileService = new Mock<IUploadFileService>();
                using (var fakeFileStream = new MemoryStream())
                {
                    fakeUploadFileService.Setup(x => x.GetUploadFileAsync(TestUtility.FakeUser.Key))
                        .Returns(Task.FromResult<Stream>(fakeFileStream));
                    fakeUploadFileService.Setup(x => x.DeleteUploadFileAsync(TestUtility.FakeUser.Key))
                        .Returns(Task.CompletedTask);
                    var fakePackageService = new Mock<IPackageService>();
                    var fakePackage = new Package { PackageRegistration = new PackageRegistration { Id = "theId" }, Version = "theVersion" };
                    fakePackageService.Setup(x => x.CreatePackageAsync(It.IsAny<PackageArchiveReader>(), It.IsAny<PackageStreamMetadata>(), It.IsAny<User>(), It.IsAny<bool>()))
                        .Returns(Task.FromResult(fakePackage));
                    var fakeNuGetPackage = TestPackage.CreateTestPackageStream("theId", "1.0.0");

                    var entitiesContext = new Mock<IEntitiesContext>();
                    entitiesContext.Setup(e => e.SaveChangesAsync())
                        .Returns(Task.FromResult(0)).Verifiable();

                    var controller = CreateController(
                        packageService: fakePackageService,
                        uploadFileService: fakeUploadFileService,
                        fakeNuGetPackage: fakeNuGetPackage,
                        entitiesContext: entitiesContext);
                    controller.SetCurrentUser(TestUtility.FakeUser);

                    // Act
                    await controller.VerifyPackage(new VerifyPackageRequest() { Listed = true, Edit = null });

                    // Assert
                    entitiesContext.Verify();
                }
            }

            [Fact]
            public async Task WillNotCommitChangesToPackageService()
            {
                // Arrange
                var fakeUploadFileService = new Mock<IUploadFileService>();
                using (var fakeFileStream = new MemoryStream())
                {
                    fakeUploadFileService.Setup(x => x.GetUploadFileAsync(TestUtility.FakeUser.Key))
                        .Returns(Task.FromResult<Stream>(fakeFileStream));
                    fakeUploadFileService.Setup(x => x.DeleteUploadFileAsync(TestUtility.FakeUser.Key))
                        .Returns(Task.CompletedTask);
                    var fakePackageService = new Mock<IPackageService>(MockBehavior.Strict);
                    var fakePackage = new Package { PackageRegistration = new PackageRegistration { Id = "theId" }, Version = "theVersion" };
                    fakePackageService.Setup(x => x.CreatePackageAsync(It.IsAny<PackageArchiveReader>(), It.IsAny<PackageStreamMetadata>(), It.IsAny<User>(), false))
                        .Returns(Task.FromResult(fakePackage));
                    fakePackageService.Setup(x => x.PublishPackageAsync(fakePackage, false))
                        .Returns(Task.CompletedTask);
                    fakePackageService.Setup(x => x.MarkPackageUnlistedAsync(fakePackage, false))
                        .Returns(Task.CompletedTask);
                    var fakeNuGetPackage = TestPackage.CreateTestPackageStream("theId", "1.0.0");

                    var controller = CreateController(
                        packageService: fakePackageService,
                        uploadFileService: fakeUploadFileService,
                        fakeNuGetPackage: fakeNuGetPackage);
                    controller.SetCurrentUser(TestUtility.FakeUser);

                    // Act
                    await controller.VerifyPackage(new VerifyPackageRequest() { Listed = false, Edit = null });

                    // There's no assert. If the method completes, it means the test passed because we set MockBehavior to Strict
                    // for the fakePackageService. We verified that it only calls methods passing commitSettings = false.
                }
            }

            [Fact]
            public async Task WillPublishThePackage()
            {
                var fakeUploadFileService = new Mock<IUploadFileService>();
                using (var fakeFileStream = new MemoryStream())
                {
                    fakeUploadFileService.Setup(x => x.GetUploadFileAsync(TestUtility.FakeUser.Key)).Returns(Task.FromResult<Stream>(fakeFileStream));
                    fakeUploadFileService.Setup(x => x.DeleteUploadFileAsync(TestUtility.FakeUser.Key)).Returns(Task.FromResult(0));
                    var fakePackage = new Package { PackageRegistration = new PackageRegistration { Id = "theId" }, Version = "theVersion" };
                    var fakePackageService = new Mock<IPackageService>();
                    fakePackageService.Setup(x => x.CreatePackageAsync(It.IsAny<PackageArchiveReader>(), It.IsAny<PackageStreamMetadata>(), It.IsAny<User>(), It.IsAny<bool>()))
                        .Returns(Task.FromResult(fakePackage));
                    var fakeNuGetPackage = TestPackage.CreateTestPackageStream("theId", "1.0.0");

                    var controller = CreateController(
                        packageService: fakePackageService,
                        uploadFileService: fakeUploadFileService,
                        fakeNuGetPackage: fakeNuGetPackage);
                    controller.SetCurrentUser(TestUtility.FakeUser);

                    await controller.VerifyPackage(new VerifyPackageRequest() { Listed = true, Edit = null });

                    fakePackageService.Verify(x => x.PublishPackageAsync(fakePackage, false), Times.Once());
                }
            }

            [Fact]
            public async Task WillMarkThePackageUnlistedWhenListedArgumentIsFalse()
            {
                var fakeUploadFileService = new Mock<IUploadFileService>();
                using (var fakeFileStream = new MemoryStream())
                {
                    fakeUploadFileService.Setup(x => x.DeleteUploadFileAsync(TestUtility.FakeUser.Key)).Returns(Task.FromResult(0));
                    fakeUploadFileService.Setup(x => x.GetUploadFileAsync(TestUtility.FakeUser.Key)).Returns(Task.FromResult<Stream>(fakeFileStream));
                    var fakePackageService = new Mock<IPackageService>();
                    fakePackageService.Setup(x => x.CreatePackageAsync(It.IsAny<PackageArchiveReader>(), It.IsAny<PackageStreamMetadata>(), It.IsAny<User>(), It.IsAny<bool>()))
                        .Returns(Task.FromResult(new Package { PackageRegistration = new PackageRegistration { Id = "theId" }, Version = "theVersion" }));
                    var fakeNuGetPackage = TestPackage.CreateTestPackageStream("theId", "1.0.0");

                    var controller = CreateController(
                        packageService: fakePackageService,
                        uploadFileService: fakeUploadFileService,
                        fakeNuGetPackage: fakeNuGetPackage);
                    controller.SetCurrentUser(TestUtility.FakeUser);

                    await controller.VerifyPackage(new VerifyPackageRequest() { Listed = false, Edit = null });

                    fakePackageService.Verify(
                        x => x.MarkPackageUnlistedAsync(It.Is<Package>(p => p.PackageRegistration.Id == "theId" && p.Version == "theVersion"), It.IsAny<bool>()));
                }
            }

            [Theory]
            [InlineData(null)]
            [InlineData(true)]
            public async Task WillNotMarkThePackageUnlistedWhenListedArgumentIsNullorTrue(bool? listed)
            {
                var fakeUploadFileService = new Mock<IUploadFileService>();
                using (var fakeFileStream = new MemoryStream())
                {
                    fakeUploadFileService.Setup(x => x.GetUploadFileAsync(TestUtility.FakeUser.Key)).Returns(Task.FromResult<Stream>(fakeFileStream));
                    fakeUploadFileService.Setup(x => x.DeleteUploadFileAsync(TestUtility.FakeUser.Key)).Returns(Task.FromResult(0));
                    var fakePackageService = new Mock<IPackageService>();
                    fakePackageService.Setup(x => x.CreatePackageAsync(It.IsAny<PackageArchiveReader>(), It.IsAny<PackageStreamMetadata>(), It.IsAny<User>(), It.IsAny<bool>()))
                        .Returns(Task.FromResult(new Package { PackageRegistration = new PackageRegistration { Id = "theId" }, Version = "theVersion" }));
                    var fakeNuGetPackage = TestPackage.CreateTestPackageStream("theId", "1.0.0");

                    var controller = CreateController(
                        packageService: fakePackageService,
                        uploadFileService: fakeUploadFileService,
                        fakeNuGetPackage: fakeNuGetPackage);
                    controller.SetCurrentUser(TestUtility.FakeUser);

                    await controller.VerifyPackage(new VerifyPackageRequest() { Listed = listed.GetValueOrDefault(true), Edit = null });

                    fakePackageService.Verify(x => x.MarkPackageUnlistedAsync(It.IsAny<Package>(), It.IsAny<bool>()), Times.Never());
                }
            }

            [Fact]
            public async Task WillDeleteTheUploadFile()
            {
                var fakeUploadFileService = new Mock<IUploadFileService>();
                fakeUploadFileService.Setup(x => x.DeleteUploadFileAsync(TestUtility.FakeUser.Key)).Returns(Task.FromResult(0)).Verifiable();
                using (var fakeFileStream = new MemoryStream())
                {
                    fakeUploadFileService.Setup(x => x.GetUploadFileAsync(TestUtility.FakeUser.Key)).Returns(Task.FromResult<Stream>(fakeFileStream));
                    var fakePackageService = new Mock<IPackageService>();
                    fakePackageService.Setup(x => x.CreatePackageAsync(It.IsAny<PackageArchiveReader>(), It.IsAny<PackageStreamMetadata>(), It.IsAny<User>(), It.IsAny<bool>()))
                        .Returns(Task.FromResult(new Package { PackageRegistration = new PackageRegistration { Id = "theId" }, Version = "theVersion" }));
                    var fakeNuGetPackage = TestPackage.CreateTestPackageStream("theId", "1.0.0");

                    var controller = CreateController(
                        packageService: fakePackageService,
                        uploadFileService: fakeUploadFileService,
                        fakeNuGetPackage: fakeNuGetPackage);
                    controller.SetCurrentUser(TestUtility.FakeUser);

                    await controller.VerifyPackage(new VerifyPackageRequest() { Listed = false, Edit = null });

                    fakeUploadFileService.Verify();
                }
            }

            [Fact]
            public async Task WillSetAFlashMessage()
            {
                var fakeUploadFileService = new Mock<IUploadFileService>();
                using (var fakeFileStream = new MemoryStream())
                {
                    fakeUploadFileService.Setup(x => x.GetUploadFileAsync(TestUtility.FakeUser.Key)).Returns(Task.FromResult<Stream>(fakeFileStream));
                    fakeUploadFileService.Setup(x => x.SaveUploadFileAsync(TestUtility.FakeUser.Key, It.IsAny<Stream>())).Returns(Task.FromResult(0));
                    fakeUploadFileService.Setup(x => x.DeleteUploadFileAsync(TestUtility.FakeUser.Key)).Returns(Task.FromResult(0));
                    var fakePackageService = new Mock<IPackageService>();
                    fakePackageService.Setup(x => x.CreatePackageAsync(It.IsAny<PackageArchiveReader>(), It.IsAny<PackageStreamMetadata>(), It.IsAny<User>(), It.IsAny<bool>()))
                        .Returns(Task.FromResult(new Package { PackageRegistration = new PackageRegistration { Id = "theId" }, Version = "theVersion" }));
                    var fakeNuGetPackage = TestPackage.CreateTestPackageStream("theId", "1.0.0");

                    var controller = CreateController(
                        packageService: fakePackageService,
                        uploadFileService: fakeUploadFileService,
                        fakeNuGetPackage: fakeNuGetPackage);
                    controller.SetCurrentUser(TestUtility.FakeUser);

                    await controller.VerifyPackage(new VerifyPackageRequest() { Listed = false, Edit = null });

                    Assert.Equal(String.Format(Strings.SuccessfullyUploadedPackage, "theId", "theVersion"), controller.TempData["Message"]);
                }
            }

            [Fact]
            public async Task WillRedirectToPackagePage()
            {
                var fakeUploadFileService = new Mock<IUploadFileService>();
                using (var fakeFileStream = new MemoryStream())
                {
                    fakeUploadFileService.Setup(x => x.GetUploadFileAsync(TestUtility.FakeUser.Key)).Returns(Task.FromResult<Stream>(fakeFileStream));
                    fakeUploadFileService.Setup(x => x.DeleteUploadFileAsync(TestUtility.FakeUser.Key)).Returns(Task.FromResult(0));
                    var fakePackageService = new Mock<IPackageService>();
                    fakePackageService.Setup(x => x.CreatePackageAsync(It.IsAny<PackageArchiveReader>(), It.IsAny<PackageStreamMetadata>(), It.IsAny<User>(), It.IsAny<bool>()))
                        .Returns(Task.FromResult(new Package { PackageRegistration = new PackageRegistration { Id = "theId" }, Version = "theVersion" }));
                    var fakeNuGetPackage = TestPackage.CreateTestPackageStream("theId", "1.0.0");

                    var controller = CreateController(
                        packageService: fakePackageService,
                        uploadFileService: fakeUploadFileService,
                        fakeNuGetPackage: fakeNuGetPackage);
                    controller.SetCurrentUser(TestUtility.FakeUser);

                    var result = await controller.VerifyPackage(new VerifyPackageRequest() { Listed = false, Edit = null }) as RedirectToRouteResult;

                    Assert.NotNull(result);
                    Assert.Equal(RouteName.DisplayPackage, result.RouteName);
                }
            }

            [Fact]
            public async Task WillCurateThePackage()
            {
                var fakeUploadFileService = new Mock<IUploadFileService>();
                using (var fakeFileStream = new MemoryStream())
                {
                    fakeUploadFileService.Setup(x => x.GetUploadFileAsync(TestUtility.FakeUser.Key)).Returns(Task.FromResult<Stream>(fakeFileStream));
                    fakeUploadFileService.Setup(x => x.DeleteUploadFileAsync(TestUtility.FakeUser.Key)).Returns(Task.FromResult(0));
                    var fakePackageService = new Mock<IPackageService>();
                    var fakePackage = new Package { PackageRegistration = new PackageRegistration { Id = "theId" }, Version = "theVersion" };
                    fakePackageService.Setup(x => x.CreatePackageAsync(It.IsAny<PackageArchiveReader>(), It.IsAny<PackageStreamMetadata>(), It.IsAny<User>(), It.IsAny<bool>()))
                        .Returns(Task.FromResult(fakePackage));
                    var fakeNuGetPackage = TestPackage.CreateTestPackageStream("theId", "1.0.0");

                    var fakeAutoCuratePackageCmd = new Mock<IAutomaticallyCuratePackageCommand>();
                    var controller = CreateController(
                        packageService: fakePackageService,
                        uploadFileService: fakeUploadFileService,
                        fakeNuGetPackage: fakeNuGetPackage,
                        autoCuratePackageCmd: fakeAutoCuratePackageCmd);
                    controller.SetCurrentUser(TestUtility.FakeUser);

                    await controller.VerifyPackage(new VerifyPackageRequest() { Listed = false, Edit = null });

                    fakeAutoCuratePackageCmd.Verify(fake => fake.ExecuteAsync(fakePackage, It.IsAny<PackageArchiveReader>(), false));
                }
            }

            [Fact]
            public async Task WritesAnAuditRecord()
            {
                // Arrange
                var fakeUploadFileService = new Mock<IUploadFileService>();
                using (var fakeFileStream = new MemoryStream())
                {
                    fakeUploadFileService.Setup(x => x.GetUploadFileAsync(TestUtility.FakeUser.Key)).Returns(Task.FromResult<Stream>(fakeFileStream));
                    fakeUploadFileService.Setup(x => x.DeleteUploadFileAsync(TestUtility.FakeUser.Key)).Returns(Task.FromResult(0));
                    var fakePackageService = new Mock<IPackageService>();
                    var fakePackage = new Package { PackageRegistration = new PackageRegistration { Id = "theId" }, Version = "theVersion" };
                    fakePackageService.Setup(x => x.CreatePackageAsync(It.IsAny<PackageArchiveReader>(), It.IsAny<PackageStreamMetadata>(), It.IsAny<User>(), It.IsAny<bool>()))
                        .Returns(Task.FromResult(fakePackage));
                    var fakeNuGetPackage = TestPackage.CreateTestPackageStream("theId", "1.0.0");

                    var auditingService = new TestAuditingService();

                    var controller = CreateController(
                        packageService: fakePackageService,
                        uploadFileService: fakeUploadFileService,
                        fakeNuGetPackage: fakeNuGetPackage,
                        auditingService: auditingService);
                    controller.SetCurrentUser(TestUtility.FakeUser);

                    // Act
                    await controller.VerifyPackage(new VerifyPackageRequest { Listed = true, Edit = null });

                    // Assert
                    Assert.True(auditingService.WroteRecord<PackageAuditRecord>(ar =>
                        ar.Action == AuditedPackageAction.Create
                        && ar.Id == fakePackage.PackageRegistration.Id
                        && ar.Version == fakePackage.Version));
                }
            }
        }

        public class TheUploadProgressAction
        {
            private static readonly string FakeUploadName = "upload-" + TestUtility.FakeUserName;

            [Fact]
            public void WillReturnHttpNotFoundForUnknownUser()
            {
                // Arrange
                var cacheService = new Mock<ICacheService>(MockBehavior.Strict);
                cacheService.Setup(c => c.GetItem(FakeUploadName)).Returns(null);

                var controller = CreateController(cacheService: cacheService);
                controller.SetCurrentUser(TestUtility.FakeUser);

                // Act
                var result = controller.UploadPackageProgress();

                // Assert
                Assert.True(result is HttpNotFoundResult);
            }

            [Fact]
            public void WillReturnCorrectResultForKnownUser()
            {
                var cacheService = new Mock<ICacheService>(MockBehavior.Strict);
                cacheService.Setup(c => c.GetItem(FakeUploadName))
                            .Returns(new AsyncFileUploadProgress(100) { FileName = "haha", TotalBytesRead = 80 });

                var controller = CreateController(cacheService: cacheService);
                controller.SetCurrentUser(TestUtility.FakeUser);

                // Act
                var result = controller.UploadPackageProgress() as JsonResult;

                // Assert
                Assert.NotNull(result);
                Assert.Equal(JsonRequestBehavior.AllowGet, result.JsonRequestBehavior);
                Assert.True(result.Data is AsyncFileUploadProgress);
                var progress = (AsyncFileUploadProgress)result.Data;
                Assert.Equal(80, progress.TotalBytesRead);
                Assert.Equal(100, progress.ContentLength);
                Assert.Equal("haha", progress.FileName);
            }
        }

        public class TheSetLicenseReportVisibilityMethod
        {
            [Fact]
            public async Task IndexingAndPackageServicesAreUpdated()
            {
                // Arrange
                var package = new Package
                    {
                        PackageRegistration = new PackageRegistration { Id = "Foo" },
                        Version = "1.0",
                        HideLicenseReport = true
                    };
                package.PackageRegistration.Owners.Add(new User("Smeagol"));

                var packageService = new Mock<IPackageService>(MockBehavior.Strict);
                packageService.Setup(svc => svc.SetLicenseReportVisibilityAsync(It.IsAny<Package>(), It.Is<bool>(t => t == true), It.IsAny<bool>()))
                    .Throws(new Exception("Shouldn't be called"));
                packageService.Setup(svc => svc.SetLicenseReportVisibilityAsync(It.IsAny<Package>(), It.Is<bool>(t => t == false), It.IsAny<bool>()))
                    .Returns(Task.CompletedTask).Verifiable();
                packageService.Setup(svc => svc.FindPackageByIdAndVersion("Foo", "1.0", true))
                    .Returns(package).Verifiable();

                var httpContext = new Mock<HttpContextBase>();
                httpContext.Setup(h => h.Request.IsAuthenticated).Returns(true);
                httpContext.Setup(h => h.User.Identity.Name).Returns("Smeagol");

                var indexingService = new Mock<IIndexingService>();

                var controller = CreateController(packageService: packageService, httpContext: httpContext, indexingService: indexingService);
                controller.SetCurrentUser("Smeagol");
                controller.Url = new UrlHelper(new RequestContext(), new RouteCollection());

                // Act
                var result = await controller.SetLicenseReportVisibility("Foo", "1.0", visible: false, urlFactory: p => @"~\Bar.cshtml");

                // Assert
                packageService.Verify();
                indexingService.Verify(i => i.UpdatePackage(package));
                Assert.IsType<RedirectResult>(result);
                Assert.Equal(@"~\Bar.cshtml", ((RedirectResult)result).Url);
            }
        }
    }
}
<|MERGE_RESOLUTION|>--- conflicted
+++ resolved
@@ -1435,8 +1435,6 @@
                     fakePackageFileService.Verify();
                 }
             }
-<<<<<<< HEAD
-=======
 
             [Fact]
             public async Task WillDeletePackageFileFromBlobStorageIfSavingDbChangesFails()
@@ -1478,7 +1476,6 @@
                     fakePackageFileService.Verify();
                 }
             }
->>>>>>> 9216b034
 
             [Fact]
             public async Task WillShowViewWithMessageIfSavingPackageBlobFails()
