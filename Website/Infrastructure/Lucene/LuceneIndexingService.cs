--- conflicted
+++ resolved
@@ -25,36 +25,17 @@
         private IndexWriter _indexWriter;
         private IEntityRepository<Package> _packageRepository;
         private IEntityRepository<CuratedPackage> _curatedPackageRepository;
-<<<<<<< HEAD
-=======
 
         private IDiagnosticsSource Trace { get; set; }
->>>>>>> cf3dbdb8
 
         public LuceneIndexingService(
             IEntityRepository<Package> packageSource,
             IEntityRepository<CuratedPackage> curatedPackageSource,
-<<<<<<< HEAD
-            Lucene.Net.Store.Directory directory)
+            Lucene.Net.Store.Directory directory,
+			IDiagnosticsService diagnostics)
         {
             _packageRepository = packageSource;
             _curatedPackageRepository = curatedPackageSource;
-            _directory = directory;
-        }
-
-        public LuceneIndexingService(
-            EntitiesContext entitiesContext, 
-            Lucene.Net.Store.Directory directory)
-        {
-            _packageRepository = new EntityRepository<Package>(entitiesContext);
-            _curatedPackageRepository = new EntityRepository<CuratedPackage>(entitiesContext);
-=======
-            Lucene.Net.Store.Directory directory,
-			IDiagnosticsService diagnostics)
-        {
-            _packageRepository = packageSource;
-            _curatedPackageRepository = curatedPackageSource;
->>>>>>> cf3dbdb8
             _directory = directory;
             Trace = diagnostics.SafeGetSource("LuceneIndexingService");
         }
