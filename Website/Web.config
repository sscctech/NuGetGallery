﻿<?xml version="1.0"?>
<!--
  For more information on how to configure your ASP.NET application, please visit
  http://go.microsoft.com/fwlink/?LinkId=152368
  
  NOTE: If you debug this on your local machine with IIS 7 then install the URL Rewrite Module
  http://www.iis.net/downloads/microsoft/url-rewrite
  -->
<configuration>
    <configSections>
<<<<<<< HEAD
        <section name="entityFramework" type="System.Data.Entity.Internal.ConfigFile.EntityFrameworkSection, EntityFramework, Version=4.3.1.0, Culture=neutral, PublicKeyToken=b77a5c561934e089"/>
=======
        <section name="entityFramework" type="System.Data.Entity.Internal.ConfigFile.EntityFrameworkSection, EntityFramework, Version=5.0.0.0, Culture=neutral, PublicKeyToken=b77a5c561934e089" requirePermission="false" />
>>>>>>> 78f941b6
        <sectionGroup name="elmah">
            <section name="security" requirePermission="false" type="Elmah.SecuritySectionHandler, Elmah"/>
            <section name="errorLog" requirePermission="false" type="Elmah.ErrorLogSectionHandler, Elmah"/>
            <section name="errorMail" requirePermission="false" type="Elmah.ErrorMailSectionHandler, Elmah"/>
            <section name="errorFilter" requirePermission="false" type="Elmah.ErrorFilterSectionHandler, Elmah"/>
        </sectionGroup>
        <section name="dataCacheClients" type="Microsoft.ApplicationServer.Caching.DataCacheClientsSection, Microsoft.ApplicationServer.Caching.Core" allowLocation="true" allowDefinition="Everywhere" />
<<<<<<< HEAD
        <section name="glimpse" type="Glimpse.Core.Configuration.Section, Glimpse.Core" />
=======
        <!-- For more information on Entity Framework configuration, visit http://go.microsoft.com/fwlink/?LinkID=237468 -->
>>>>>>> 78f941b6
    </configSections>
    <appSettings>
        <add key="reCAPTCHA::PrivateKey" value="6LcebdwSAAAAAI5dI90LpPMFGKDxdCt6fjwEwMut"/>
        <!-- development only key, override on live site -->
        <add key="reCAPTCHA::PublicKey" value="6LcebdwSAAAAAFI06sH9RRb2VP1HFCjYpg74lKG7"/>
        <!-- development only, overridde on live site -->
        <add key="webpages:Version" value="2.0.0.0"/>
        <add key="PreserveLoginUrl" value="true"/>
        <add key="ClientValidationEnabled" value="true"/>
        <add key="UnobtrusiveJavaScriptEnabled" value="true"/>
        <add key="Gallery.ReleaseBranch" value=""/>
        <add key="Gallery.ReleaseName" value=""/>
        <add key="Gallery.ReleaseSha" value=""/>
        <add key="Gallery.ReleaseTime" value="22/03/2013 15:07:41"/>
        <!-- Use these settings for local non-SSL testing -->
        <add key="Gallery.SSL.Required" value="false"/>
        <!-- Use these settings for local SSL testing (configure it in VS first) -->
        <!--<add key="Gallery.SSL.Required" value="true" />
        <add key="Gallery.SSL.Port" value="44300" /> -->
        <!-- VS usually uses "44300" as the port. If that's taken, it uses "44301", "44302", and so on. -->
        <add key="Gallery.Environment" value=""/>
        <!-- If you're running in Azure, we suggest you set these in your .cscfg file. -->
        <add key="Gallery.AzureStorageConnectionString" value="UseDevelopmentStorage=true" />
        <add key="Gallery.AzureStatisticsConnectionString" value="" />
        <add key="Gallery.AzureCdnHost" value="" />
        <add key="Gallery.GoogleAnalyticsPropertyId" value="" />
        <add key="Gallery.PackageStoreType" value="" />
        <add key="Gallery.SiteRoot" value="http://nuget.org/" />
        <add key="Gallery.FacebookAppId" value="" />
        <add key="Gallery.GalleryOwnerName" value="NuGet Gallery" />
        <add key="Gallery.GalleryOwnerEmail" value="nugetgallery@outercurve.org" />
        <add key="Gallery.ReadOnlyMode" value="" />
        <add key="Gallery.SmtpHost" value="" />
        <add key="Gallery.SmtpPort" value="" />
        <add key="Gallery.SmtpUsername" value="" />
        <add key="Gallery.SmtpPassword" value="" />
        <add key="Gallery.UseSmtp" value="false" />
        <add key="Gallery.ConfirmEmailAddresses" value="true" />
        <add key="Gallery.HasWorker" value="false" />
    </appSettings>
    <connectionStrings>
        <!-- If you don't have Visual Studio 2012 installed, use this connection string instead of the LocalDB one for local testing -->
        <!--<add name="NuGetGallery" connectionString="Data Source=.\SQLEXPRESS;Initial Catalog=NuGetGallery;Integrated Security=SSPI" providerName="System.Data.SqlClient" />-->
        <add name="NuGetGallery" connectionString="Data Source=(LocalDB)\v11.0;Initial Catalog=NuGetGallery;Integrated Security=SSPI" providerName="System.Data.SqlClient"/>
    </connectionStrings>
    <elmah>
        <security allowRemoteAccess="true"/>
        <errorFilter>
            <test>
                <equal binding="HttpStatusCode" value="404" type="Int32"/>
            </test>
        </errorFilter>
        <errorLog type="Elmah.SqlErrorLog, Elmah" connectionStringName="NuGetGallery"/>
    </elmah>
    <!-- Ensure only Admins may access elmah and glimpse -->
    <location path="Admin" inheritInChildApplications="false">
        <system.web>
            <httpHandlers>
                <add verb="GET" path="Glimpse" type="Glimpse.AspNet.HttpHandler, Glimpse.AspNet" />
            </httpHandlers>
            <authorization>
                <allow roles="Admins" />
                <deny users="*" />
            </authorization>
            <customErrors mode="Off" />
        </system.web>
        <system.webServer>
            <handlers>
                <add name="Glimpse" path="Glimpse" verb="GET" type="Glimpse.AspNet.HttpHandler, Glimpse.AspNet" preCondition="integratedMode" />
            </handlers>
            <httpErrors>
                <clear />
            </httpErrors>
        </system.webServer>
    </location>
        <system.web>
            <httpHandlers>
                <add verb="POST,GET,HEAD" path="Errors" type="Elmah.ErrorLogPageFactory, Elmah"/>
            </httpHandlers>
            <authorization>
                <allow roles="Admins"/>
                <deny users="*"/>
            </authorization>
        </system.web>
        <system.webServer>
            <handlers>
                <add name="Elmah" path="Errors" verb="POST,GET,HEAD" type="Elmah.ErrorLogPageFactory, Elmah" preCondition="integratedMode"/>
            </handlers>
        </system.webServer>
    </location>
    <!-- Allow some very specific set of name to be used with the ~/package and ~/api/vX/package/ routes -->
    <location path="packages">
        <system.web>
            <httpHandlers configSource="Web.ForbiddenHandlers.config"/>
        </system.web>
        <system.webServer>
            <security>
                <requestFiltering>
                    <fileExtensions allowUnlisted="true">
                        <remove fileExtension=".config"/>
                        <remove fileExtension=".rules"/>
                        <remove fileExtension=".resources"/>
                    </fileExtensions>
                </requestFiltering>
            </security>
        </system.webServer>
    </location>
    <location path="api/v1/package">
        <system.web>
            <httpHandlers configSource="Web.ForbiddenHandlers.config"/>
        </system.web>
        <system.webServer>
            <security>
                <requestFiltering>
                    <fileExtensions allowUnlisted="true">
                        <remove fileExtension=".config"/>
                        <remove fileExtension=".rules"/>
                        <remove fileExtension=".resources"/>
                    </fileExtensions>
                </requestFiltering>
            </security>
        </system.webServer>
    </location>
    <location path="api/v2/package">
        <system.web>
            <httpHandlers configSource="Web.ForbiddenHandlers.config"/>
        </system.web>
        <system.webServer>
            <security>
                <requestFiltering>
                    <fileExtensions allowUnlisted="true">
                        <remove fileExtension=".config"/>
                        <remove fileExtension=".rules"/>
                        <remove fileExtension=".resources"/>
                    </fileExtensions>
                </requestFiltering>
            </security>
        </system.webServer>
    </location>
    <!--
    For a description of web.config changes for .NET 4.5 see http://go.microsoft.com/fwlink/?LinkId=235367.

    The following attributes can be set on the <httpRuntime> tag.
      <system.Web>
        <httpRuntime targetFramework="4.5" />
      </system.Web>
  -->
    <system.web>
        <compilation debug="true" targetFramework="4.5">
            <assemblies>
                <add assembly="System.Web.Abstractions, Version=4.0.0.0, Culture=neutral, PublicKeyToken=31BF3856AD364E35"/>
                <add assembly="System.Web.Helpers, Version=2.0.0.0, Culture=neutral, PublicKeyToken=31BF3856AD364E35"/>
                <add assembly="System.Web.Routing, Version=2.0.0.0, Culture=neutral, PublicKeyToken=31BF3856AD364E35"/>
                <add assembly="System.Web.Mvc, Version=4.0.0.0, Culture=neutral, PublicKeyToken=31BF3856AD364E35"/>
                <add assembly="System.Web.WebPages, Version=2.0.0.0, Culture=neutral, PublicKeyToken=31BF3856AD364E35"/>
            </assemblies>
        </compilation>
        <authentication mode="Forms">
            <forms loginUrl="~/Users/Account/LogOn" timeout="2880"/>
        </authentication>
        <pages controlRenderingCompatibilityVersion="4.0">
            <namespaces>
                <add namespace="System.Web.Helpers"/>
                <add namespace="System.Web.Mvc"/>
                <add namespace="System.Web.Mvc.Ajax"/>
                <add namespace="System.Web.Mvc.Html"/>
                <add namespace="System.Web.Routing"/>
                <add namespace="System.Web.WebPages"/>
            </namespaces>
        </pages>
        <httpRuntime maxQueryStringLength="12000" maxRequestLength="2000000000" requestPathInvalidCharacters="&lt;,&gt;,*,%,:,\,?"/>
        <httpModules>
            <add name="ErrorFilter" type="Elmah.ErrorFilterModule, Elmah"/>
            <add name="ErrorLog" type="Elmah.ErrorLogModule, Elmah"/>
            <add name="ErrorMail" type="Elmah.ErrorMailModule, Elmah"/>
            <add name="AsyncFileUpload" type="NuGetGallery.AsyncFileUpload.AsyncFileUploadModule, NuGetGallery.Website"/>
        </httpModules>
        <httpHandlers />
        <customErrors mode="RemoteOnly" defaultRedirect="~/Errors/error.html">
            <error statusCode="404" redirect="~/Errors/404"/>
        </customErrors>
        <sessionState mode="Off"/>
    </system.web>
    <system.webServer>
        <httpProtocol>
            <customHeaders>
                <add name="X-Frame-Options" value="deny"/>
                <add name="X-XSS-Protection" value="1; mode=block"/>
                <add name="X-Content-Type-Options" value="nosniff"/>
                <add name="Strict-Transport-Security" value="maxage=31536000; includeSubDomains"/>
            </customHeaders>
        </httpProtocol>
        <modules runAllManagedModulesForAllRequests="true">
            <add name="ErrorLog" type="Elmah.ErrorLogModule, Elmah" preCondition="managedHandler"/>
            <add name="ErrorMail" type="Elmah.ErrorMailModule, Elmah" preCondition="managedHandler"/>
            <add name="ErrorFilter" type="Elmah.ErrorFilterModule, Elmah" preCondition="managedHandler"/>
            <add name="AsyncFileUpload" type="NuGetGallery.AsyncFileUpload.AsyncFileUploadModule, NuGetGallery.Website" preCondition="managedHandler"/>
        </modules>
        <validation validateIntegratedModeConfiguration="false" />
        <handlers />
        <httpErrors errorMode="Custom">
            <remove statusCode="404" subStatusCode="-1"/>
            <error statusCode="404" path="/Errors/404" responseMode="ExecuteURL"/>
            <remove statusCode="500" subStatusCode="-1"/>
            <error statusCode="500" path="/Errors/Error.html" responseMode="ExecuteURL"/>
        </httpErrors>
        <security>
            <requestFiltering>
                <requestLimits maxQueryString="12000"/>
            </requestFiltering>
        </security>
        <httpCompression directory="%SystemDrive%\inetpub\temp\IIS Temporary Compressed Files">
            <scheme name="gzip" dll="%Windir%\system32\inetsrv\gzip.dll"/>
            <dynamicTypes>
                <add mimeType="text/*" enabled="true"/>
                <add mimeType="message/*" enabled="true"/>
                <add mimeType="application/javascript" enabled="true"/>
                <add mimeType="application/x-javascript" enabled="true"/>
                <add mimetype="application/json" enabled="true"/>
                <add mimetype="application/atom+xml" enabled="true"/>
                <add mimetype="application/atom+xml;charset=utf-8" enabled="true"/>
                <add mimeType="*/*" enabled="false"/>
            </dynamicTypes>
            <staticTypes>
                <add mimeType="text/*" enabled="true"/>
                <add mimeType="message/*" enabled="true"/>
                <add mimeType="application/javascript" enabled="true"/>
                <add mimeType="application/x-javascript" enabled="true"/>
                <add mimetype="application/json" enabled="true"/>
                <add mimetype="application/atom+xml" enabled="true"/>
                <add mimetype="application/atom+xml;charset=utf-8" enabled="true"/>
                <add mimeType="*/*" enabled="false"/>
            </staticTypes>
        </httpCompression>
        <urlCompression doStaticCompression="true" doDynamicCompression="true"/>
        <rewrite>
            <rules>
                <rule name="Legacy feed root URL" stopProcessing="true">
                    <match url="^$"/>
                    <conditions>
                        <add input="{HTTP_HOST}" pattern="^packages([0-9]?)\.nuget.org$"/>
                    </conditions>
                    <action type="Redirect" url="http://packages.nuget.org/v1/FeedService.svc" redirectType="Permanent"/>
                </rule>
                <rule name="Legacy image icon URL" stopProcessing="true">
                    <match url="^media/default/packages/([a-z0-9_][a-z0-9._-]*)/([0-9.]+)/[\w._ -]+\.([a-z]+)$"/>
                    <action type="Redirect" url="https://nugetgallery.blob.core.windows.net/icons/{R:1}.{R:2}.{R:3}" redirectType="Permanent"/>
                </rule>
                <rule name="Curated Feed Download URL" stopProcessing="true">
                    <match url="^api/v2/curated-feeds/package/"/>
                    <action type="None"/>
                </rule>
                <rule name="Curated Feed" stopProcessing="true">
                    <match url="^api/v2/curated-feeds/([^/]+)(.*)$"/>
                    <action type="Rewrite" url="api/v2/curated-feed{R:2}?name={R:1}"/>
                </rule>
            </rules>
        </rewrite>
    </system.webServer>
    <runtime>
        <assemblyBinding xmlns="urn:schemas-microsoft-com:asm.v1">
            <dependentAssembly>
                <assemblyIdentity name="System.Web.Mvc" publicKeyToken="31bf3856ad364e35"/>
                <bindingRedirect oldVersion="0.0.0.0-4.0.0.0" newVersion="4.0.0.0"/>
            </dependentAssembly>
            <dependentAssembly>
                <assemblyIdentity name="RouteMagic" publicKeyToken="84b59be021aa4cee" culture="neutral"/>
                <bindingRedirect oldVersion="0.0.0.0-0.2.2.2" newVersion="0.2.2.2"/>
            </dependentAssembly>
            <dependentAssembly>
<<<<<<< HEAD
                <assemblyIdentity name="EntityFramework" publicKeyToken="b77a5c561934e089" culture="neutral"/>
                <bindingRedirect oldVersion="0.0.0.0-4.3.1.0" newVersion="4.3.1.0"/>
=======
                <assemblyIdentity name="EntityFramework" publicKeyToken="b77a5c561934e089" culture="neutral" />
                <bindingRedirect oldVersion="0.0.0.0-5.0.0.0" newVersion="5.0.0.0" />
>>>>>>> 78f941b6
            </dependentAssembly>
            <dependentAssembly>
                <assemblyIdentity name="System.Web.WebPages" publicKeyToken="31bf3856ad364e35" culture="neutral"/>
                <bindingRedirect oldVersion="0.0.0.0-2.0.0.0" newVersion="2.0.0.0"/>
            </dependentAssembly>
            <dependentAssembly>
                <assemblyIdentity name="System.Web.Helpers" publicKeyToken="31bf3856ad364e35" culture="neutral"/>
                <bindingRedirect oldVersion="0.0.0.0-2.0.0.0" newVersion="2.0.0.0"/>
            </dependentAssembly>
            <dependentAssembly>
                <assemblyIdentity name="System.Web.WebPages.Razor" publicKeyToken="31bf3856ad364e35" culture="neutral"/>
                <bindingRedirect oldVersion="0.0.0.0-2.0.0.0" newVersion="2.0.0.0"/>
            </dependentAssembly>
            <dependentAssembly>
                <assemblyIdentity name="Microsoft.Data.OData" publicKeyToken="31bf3856ad364e35" culture="neutral"/>
                <bindingRedirect oldVersion="0.0.0.0-5.1.0.0" newVersion="5.1.0.0"/>
            </dependentAssembly>
        </assemblyBinding>
    </runtime>
    <system.serviceModel>
        <serviceHostingEnvironment aspNetCompatibilityEnabled="true"/>
    </system.serviceModel>
    <entityFramework>
        <defaultConnectionFactory type="System.Data.Entity.Infrastructure.SqlConnectionFactory, EntityFramework">
            <parameters>
                <parameter value="Data Source=(localdb)\v11.0; Integrated Security=True; MultipleActiveResultSets=True"/>
            </parameters>
        </defaultConnectionFactory>
    </entityFramework>
    <glimpse defaultRuntimePolicy="On" endpointBaseUri="~/Admin/Glimpse" serviceLocatorType="NuGetGallery.Diagnostics.NinjectGlimpseServiceLocator, NuGetGallery.Website">
        <runtimePolicies>
            <ignoredTypes>
                <add type="Glimpse.AspNet.Policy.LocalPolicy, Glimpse.AspNet" />
                <add type="Glimpse.Core.Policy.ControlCookiePolicy, Glimpse.Core" />
            </ignoredTypes>
        </runtimePolicies>
    </glimpse>
</configuration><|MERGE_RESOLUTION|>--- conflicted
+++ resolved
@@ -8,11 +8,7 @@
   -->
 <configuration>
     <configSections>
-<<<<<<< HEAD
-        <section name="entityFramework" type="System.Data.Entity.Internal.ConfigFile.EntityFrameworkSection, EntityFramework, Version=4.3.1.0, Culture=neutral, PublicKeyToken=b77a5c561934e089"/>
-=======
         <section name="entityFramework" type="System.Data.Entity.Internal.ConfigFile.EntityFrameworkSection, EntityFramework, Version=5.0.0.0, Culture=neutral, PublicKeyToken=b77a5c561934e089" requirePermission="false" />
->>>>>>> 78f941b6
         <sectionGroup name="elmah">
             <section name="security" requirePermission="false" type="Elmah.SecuritySectionHandler, Elmah"/>
             <section name="errorLog" requirePermission="false" type="Elmah.ErrorLogSectionHandler, Elmah"/>
@@ -20,11 +16,7 @@
             <section name="errorFilter" requirePermission="false" type="Elmah.ErrorFilterSectionHandler, Elmah"/>
         </sectionGroup>
         <section name="dataCacheClients" type="Microsoft.ApplicationServer.Caching.DataCacheClientsSection, Microsoft.ApplicationServer.Caching.Core" allowLocation="true" allowDefinition="Everywhere" />
-<<<<<<< HEAD
         <section name="glimpse" type="Glimpse.Core.Configuration.Section, Glimpse.Core" />
-=======
-        <!-- For more information on Entity Framework configuration, visit http://go.microsoft.com/fwlink/?LinkID=237468 -->
->>>>>>> 78f941b6
     </configSections>
     <appSettings>
         <add key="reCAPTCHA::PrivateKey" value="6LcebdwSAAAAAI5dI90LpPMFGKDxdCt6fjwEwMut"/>
@@ -295,13 +287,8 @@
                 <bindingRedirect oldVersion="0.0.0.0-0.2.2.2" newVersion="0.2.2.2"/>
             </dependentAssembly>
             <dependentAssembly>
-<<<<<<< HEAD
-                <assemblyIdentity name="EntityFramework" publicKeyToken="b77a5c561934e089" culture="neutral"/>
-                <bindingRedirect oldVersion="0.0.0.0-4.3.1.0" newVersion="4.3.1.0"/>
-=======
                 <assemblyIdentity name="EntityFramework" publicKeyToken="b77a5c561934e089" culture="neutral" />
                 <bindingRedirect oldVersion="0.0.0.0-5.0.0.0" newVersion="5.0.0.0" />
->>>>>>> 78f941b6
             </dependentAssembly>
             <dependentAssembly>
                 <assemblyIdentity name="System.Web.WebPages" publicKeyToken="31bf3856ad364e35" culture="neutral"/>
