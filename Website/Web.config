--- conflicted
+++ resolved
@@ -43,9 +43,6 @@
         <!--<add key="Gallery.Require" value="true" />
         <add key="Gallery.SSLPort" value="44300" /> -->
         <!-- VS usually uses "44300" as the port. If that's taken, it uses "44301", "44302", and so on. -->
-<<<<<<< HEAD
-
-=======
         
         <!-- 
             Location for the Lucene Index.
@@ -54,7 +51,6 @@
         -->
         <add key="Gallery.LuceneIndexLocation" value="AppData" />
         
->>>>>>> 09983916
         <add key="Gallery.Environment" value="Development" />
         <add key="Gallery.SiteRoot" value="http://nuget.org/" />
         <add key="Gallery.GalleryOwner" value="NuGet Gallery &lt;nugetgallery@outercurve.org&gt;" />
