﻿@model StatisticsPackagesViewModel
@{
    ViewBag.Title = "Statistics";
    ViewBag.Tab = "Statistics";
}

<section class="release">
    <p>
        <strong>NOTE: </strong>Download statistics displayed on this page reflect the actual package downloads from the NuGet.org site. This is an indicator of usage, however,
        many package installs, particular those of widely depended upon packages, will actually be done from a client machine's local NuGet cache, as a result these numbers should
        not be taken as exact usage. 
    </p>
</section>

@if (Model.IsDownloadPackageAvailable)
{
    <div class="statistics-layout" >
        <h1 class="statistics-report-title">Downloaded&nbsp;Packages&nbsp;(Last&nbsp;6&nbsp;Weeks)</h1>
        <table class="sexy-table">
            <thead>
                <tr>
                    <th scope="col"></th><th scope="col" class="first">Package</th><th scope="col">Downloads</th>
                </tr>
            </thead>
            <tbody>
            @{
                var index = 0;
                foreach (var item in Model.DownloadPackagesSummary)
                {
                    index++;
                    
                    <tr>
                        <td class="statistics-rank">@index</td>
                        <td><a href="@Url.Package(item.PackageId)">@item.PackageId</a></td>
<<<<<<< HEAD
                        <td><a href="@Url.StatisticsPackageDownloadByVersion(item.PackageId)">@Model.DisplayDownloads(item.Downloads)</a></td>
=======
                        <td class="statistics-number"><a href="@Url.StatisticsPackageDownloadByVersion(item.PackageId)">@Model.DisplayDownloads(item.Downloads)</a></td>
>>>>>>> 8679a895
                    </tr>
                }
            }
            </tbody>
        </table>
        <span class="statistics-more"><a href="@Url.StatisticsAllPackageDownloads()">More...</a></span>
    </div>
}
@if (Model.IsDownloadPackageDetailAvailable)
{
    <div class="statistics-layout" >
        <h1 class="statistics-report-title">Downloaded&nbsp;Package&nbsp;Versions&nbsp;(Last&nbsp;6&nbsp;Weeks)</h1>
        <table class="sexy-table">
            <thead>
                <tr>
                    <th scope="col"></th><th scope="col" class="first">Package</th><th scope="col">Version</th><th scope="col">Downloads</th>
                </tr>
            </thead>
            <tbody>
            @{
                var index = 0;
                foreach (var item in Model.DownloadPackageVersionsSummary)
                {
                    index++;
                    
                    <tr>
                        <td class="statistics-rank">@index</td>
                        <td><a href="@Url.Package(item.PackageId)">@item.PackageId</a></td>
                        <td><a href="@Url.Package(item.PackageId, item.PackageVersion)">@item.PackageVersion</a></td>
<<<<<<< HEAD
                        <td><a href="@Url.StatisticsPackageDownloadsDetail(item.PackageId, item.PackageVersion)">@Model.DisplayDownloads(item.Downloads)</a></td>
=======
                        <td class="statistics-number"><a href="@Url.StatisticsPackageDownloadsDetail(item.PackageId, item.PackageVersion)">@Model.DisplayDownloads(item.Downloads)</a></td>
>>>>>>> 8679a895
                    </tr>
                }
            }
            </tbody>
        </table>
        <span class="statistics-more"><a href="@Url.StatisticsAllPackageVersionDownloads()">More...</a></span>
    </div>
}

<p></p>

@if (Model.IsNuGetClientVersionAvailable)
{
    <div class="statistics-layout" id="downloads-by-nuget-version">
        <h1 class="statistics-report-title">NuGet&nbsp;Client&nbsp;Usage&nbsp;(Last&nbsp;6&nbsp;Weeks)</h1>
        <table class="sexy-table">
            <thead>
                <tr>
                    <th class="first">Version</th><th>Downloads</th><th>Percentage</th>
                </tr>
            </thead>
            <tbody>
            @{
                foreach (var item in Model.NuGetClientVersion)
                {
                    <tr>
                        <td>@item.Version</td>
                        <td>@Model.DisplayDownloads(item.Downloads)</td>
<<<<<<< HEAD
                        <td>@Model.DisplayPercentage(item.Downloads, Model.NuGetClientVersionTotalDownloads)</td>
=======
                        <td class="statistics-number">@Model.DisplayPercentage(item.Downloads, Model.NuGetClientVersionTotalDownloads)</td>
>>>>>>> 8679a895
                    </tr>
                }
            }
            </tbody>
        </table>
    </div>
}
@if (Model.IsLast6MonthsAvailable)
{
    <div class="statistics-layout" id="downloads-per-month">
<<<<<<< HEAD
        <h1 class="statistics-report-title">Downloaded&nbsp;Per&nbsp;Month</h1>
=======
        <h1 class="statistics-report-title">Packages&nbsp;Downloaded&nbsp;Per&nbsp;Month</h1>
>>>>>>> 8679a895
        <table class="sexy-table">
            <thead>
                <tr>
                    <th class="first">Month</th><th>Downloads</th>
                </tr>
            </thead>
            <tbody>
            @{
                foreach (var item in Model.Last6Months)
                {
                    <tr>
                        <td>@Model.DisplayMonth(item.Year, item.MonthOfYear)</td>
<<<<<<< HEAD
                        <td>@Model.DisplayDownloads(item.Downloads)</td>
=======
                        <td class="statistics-number">@Model.DisplayDownloads(item.Downloads)</td>
>>>>>>> 8679a895
                    </tr>
                }
            }
            </tbody>
        </table>
    </div>
}

@section BottomScripts
{
    @* Right now this is the only page that uses this script. If we increase our usage of it, we should put it in our bundles *@
    @Scripts.Render("~/Scripts/d3.v3.min.js")
    @Scripts.Render("~/Scripts/statsgraphs.js")
    <script>
        $(document).ready(displayGraphs);
    </script>
}<|MERGE_RESOLUTION|>--- conflicted
+++ resolved
@@ -32,11 +32,7 @@
                     <tr>
                         <td class="statistics-rank">@index</td>
                         <td><a href="@Url.Package(item.PackageId)">@item.PackageId</a></td>
-<<<<<<< HEAD
-                        <td><a href="@Url.StatisticsPackageDownloadByVersion(item.PackageId)">@Model.DisplayDownloads(item.Downloads)</a></td>
-=======
                         <td class="statistics-number"><a href="@Url.StatisticsPackageDownloadByVersion(item.PackageId)">@Model.DisplayDownloads(item.Downloads)</a></td>
->>>>>>> 8679a895
                     </tr>
                 }
             }
@@ -66,11 +62,7 @@
                         <td class="statistics-rank">@index</td>
                         <td><a href="@Url.Package(item.PackageId)">@item.PackageId</a></td>
                         <td><a href="@Url.Package(item.PackageId, item.PackageVersion)">@item.PackageVersion</a></td>
-<<<<<<< HEAD
-                        <td><a href="@Url.StatisticsPackageDownloadsDetail(item.PackageId, item.PackageVersion)">@Model.DisplayDownloads(item.Downloads)</a></td>
-=======
                         <td class="statistics-number"><a href="@Url.StatisticsPackageDownloadsDetail(item.PackageId, item.PackageVersion)">@Model.DisplayDownloads(item.Downloads)</a></td>
->>>>>>> 8679a895
                     </tr>
                 }
             }
@@ -99,11 +91,7 @@
                     <tr>
                         <td>@item.Version</td>
                         <td>@Model.DisplayDownloads(item.Downloads)</td>
-<<<<<<< HEAD
-                        <td>@Model.DisplayPercentage(item.Downloads, Model.NuGetClientVersionTotalDownloads)</td>
-=======
                         <td class="statistics-number">@Model.DisplayPercentage(item.Downloads, Model.NuGetClientVersionTotalDownloads)</td>
->>>>>>> 8679a895
                     </tr>
                 }
             }
@@ -114,11 +102,7 @@
 @if (Model.IsLast6MonthsAvailable)
 {
     <div class="statistics-layout" id="downloads-per-month">
-<<<<<<< HEAD
-        <h1 class="statistics-report-title">Downloaded&nbsp;Per&nbsp;Month</h1>
-=======
         <h1 class="statistics-report-title">Packages&nbsp;Downloaded&nbsp;Per&nbsp;Month</h1>
->>>>>>> 8679a895
         <table class="sexy-table">
             <thead>
                 <tr>
@@ -131,11 +115,7 @@
                 {
                     <tr>
                         <td>@Model.DisplayMonth(item.Year, item.MonthOfYear)</td>
-<<<<<<< HEAD
-                        <td>@Model.DisplayDownloads(item.Downloads)</td>
-=======
                         <td class="statistics-number">@Model.DisplayDownloads(item.Downloads)</td>
->>>>>>> 8679a895
                     </tr>
                 }
             }
