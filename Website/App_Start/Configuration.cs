﻿using System;
using System.Collections.Generic;
using System.Configuration;
using System.Globalization;
using System.Web;
using Microsoft.WindowsAzure.ServiceRuntime;

namespace NuGetGallery
{
    public class Configuration : IConfiguration
    {
        private static readonly Dictionary<string, Func<object>> ConfigThunks = new Dictionary<string, Func<object>>();
        private readonly Lazy<string> _httpSiteRootThunk;
        private readonly Lazy<string> _httpsSiteRootThunk;

        public Configuration()
        {
            _httpSiteRootThunk = new Lazy<string>(GetHttpSiteRoot);
            _httpsSiteRootThunk = new Lazy<string>(GetHttpsSiteRoot);
        }

        public string AzureStorageConnectionString
        {
            get { return ReadAppSettings("AzureStorageConnectionString"); }
        }

        public string AzureDiagnosticsConnectionString
        {
            get { return ReadAppSettings("AzureDiagnosticsConnectionString"); }
        }

<<<<<<< HEAD
        public bool ReadOnlyMode
        {
            get { return String.Equals(ReadAppSettings("ReadOnlyMode"), "true", StringComparison.OrdinalIgnoreCase); }
=======
        public string AzureStatisticsConnectionString
        {
            get { return ReadAppSettings("AzureStatisticsConnectionString"); }
>>>>>>> 10d0bffc
        }

        public bool UseEmulator
        {
            get { return String.Equals(ReadAppSettings("UseAzureEmulator"), "true", StringComparison.OrdinalIgnoreCase); }
        }

        public string FileStorageDirectory
        {
            get
            {
                return ReadAppSettings(
                    "FileStorageDirectory",
                    value => value ?? HttpContext.Current.Server.MapPath("~/App_Data/Files"));
            }
        }

        public PackageStoreType PackageStoreType
        {
            get
            {
                return ReadAppSettings(
                    "PackageStoreType",
                    value => (PackageStoreType)Enum.Parse(typeof(PackageStoreType), value ?? PackageStoreType.NotSpecified.ToString()));
            }
        }

        public string SqlConnectionString
        {
            get
            {
                return ReadConnectionString("NuGetGallery");
            }
        }

        public string AzureCdnHost
        {
            get { return ReadAppSettings("AzureCdnHost"); }
        }

        public string AzureCacheEndpoint
        {
            get { return ReadAppSettings("AzureCacheEndpoint"); }
        }

        public string AzureCacheKey
        {
            get { return ReadAppSettings("AzureCacheKey"); }
        }

        public string GetSiteRoot(bool useHttps)
        {
            return useHttps ? _httpsSiteRootThunk.Value : _httpSiteRootThunk.Value;
        }

        public static string ReadAppSettings(string key)
        {
            return ReadAppSettings(key, value => value);
        }

        public static string ReadConnectionString(string connectionStringName)
        {
            // Read from connection strings and app settings, with app settings winning (to allow us to put the CS in azure config)
            string value = ReadAppSettings("Sql." + connectionStringName);
            return String.IsNullOrEmpty(value) ? ConfigurationManager.ConnectionStrings[connectionStringName].ConnectionString : value;
        }

        public static T ReadAppSettings<T>(
            string key,
            Func<string, T> valueThunk)
        {
            if (!ConfigThunks.ContainsKey(key))
            {
                ConfigThunks.Add(
                    key,
                    // In order to support in-flight changes to config, these need to be Func<T>'s, not Lazy<T>'s, which will cache the value
                    () =>
                    {
                        // Load from config
                        var keyName = String.Format(CultureInfo.InvariantCulture, "Gallery.{0}", key);
                        var value = ConfigurationManager.AppSettings[keyName];

                        // Overwrite from Azure if present
                        if (ContainerBindings.IsDeployedToCloud)
                        {
                            string azureVal;
                            try
                            {
                                azureVal = RoleEnvironment.GetConfigurationSettingValue(keyName);
                            }
                            catch (RoleEnvironmentException)
                            {
                                // Setting does not exist. This is the only way we have to know that... :(
                                azureVal = null;
                            }
                            if (!String.IsNullOrEmpty(azureVal))
                            {
                                value = azureVal;
                            }
                        }

                        // Coalesce empty values to null
                        if (String.IsNullOrWhiteSpace(value))
                        {
                            value = null;
                        }

                        // Pass the value through the "thunk" which parses the string
                        return valueThunk(value);
                    });
            }

            return (T)ConfigThunks[key]();
        }

        public string FacebookAppID
        {
            get
            {
                return ReadAppSettings("FacebookAppId");
            }
        }

        protected virtual string GetConfiguredSiteRoot()
        {
            return ReadAppSettings("SiteRoot");
        }

        protected virtual HttpRequestBase GetCurrentRequest()
        {
            return new HttpRequestWrapper(HttpContext.Current.Request);
        }

        private string GetHttpSiteRoot()
        {
            var request = GetCurrentRequest();
            string siteRoot;

            if (request.IsLocal)
            {
                siteRoot = request.Url.GetLeftPart(UriPartial.Authority) + '/';
            }
            else
            {
                siteRoot = GetConfiguredSiteRoot();
            }

            if (!siteRoot.StartsWith("http://", StringComparison.OrdinalIgnoreCase)
                && !siteRoot.StartsWith("https://", StringComparison.OrdinalIgnoreCase))
            {
                throw new InvalidOperationException("The configured site root must start with either http:// or https://.");
            }

            if (siteRoot.StartsWith("https://", StringComparison.OrdinalIgnoreCase))
            {
                siteRoot = "http://" + siteRoot.Substring(8);
            }

            return siteRoot;
        }

        private string GetHttpsSiteRoot()
        {
            var siteRoot = _httpSiteRootThunk.Value;

            if (!siteRoot.StartsWith("http://", StringComparison.OrdinalIgnoreCase))
            {
                throw new InvalidOperationException("The configured HTTP site root must start with http://.");
            }

            return "https://" + siteRoot.Substring(7);
        }
    }
}<|MERGE_RESOLUTION|>--- conflicted
+++ resolved
@@ -29,15 +29,14 @@
             get { return ReadAppSettings("AzureDiagnosticsConnectionString"); }
         }
 
-<<<<<<< HEAD
+        public string AzureStatisticsConnectionString
+        {
+            get { return ReadAppSettings("AzureStatisticsConnectionString"); }
+        }
+
         public bool ReadOnlyMode
         {
             get { return String.Equals(ReadAppSettings("ReadOnlyMode"), "true", StringComparison.OrdinalIgnoreCase); }
-=======
-        public string AzureStatisticsConnectionString
-        {
-            get { return ReadAppSettings("AzureStatisticsConnectionString"); }
->>>>>>> 10d0bffc
         }
 
         public bool UseEmulator
