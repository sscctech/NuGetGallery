﻿
using System;
using System.Collections.Generic;
using System.Globalization;

//  The implementation here is generic with respect to the specific properties in the data
//  if can produce any pivot from any data. The result of the pivot is a 2-d array because
//  that is easier to produce html tables from. The intermediary data structure is decorated
//  with sub-totals and sub-counts at every level. The sub-counts are there to simplify
//  the creation of html table rowspans.

namespace NuGetGallery
{
    public class StatisticsPivot
    {
        public static Tuple<TableEntry[][], string> GroupBy(IList<StatisticsFact> facts, string[] pivot, CultureInfo clientCulture)
        {
            // Firstly take the facts and the pivot vector and produce a tree structure

            Level level = InnerGroupBy(facts, pivot);

            //  Secondly added the ordered list to each level (the pivot algorithm required dictionary lookups so this is a separate step)

            AddOrderedNext(level);

            // Thirdly print this tree structure into a sparse 2-dimensional structure (for creating html tables)
            // the structure is rectangular and not jagged. Logically this is a 2-d array however coding conventions
            // dictate the preference for jagged array structures. (Note generally this is only slightly sparse in our data.)

            TableEntry[][] table = new TableEntry[level.Count][];
            for (int i = 0; i < level.Count; i++)
            {
                table[i] = new TableEntry[pivot.Length + 1];
            }

            PopulateTable(level, table, clientCulture);

            return new Tuple<TableEntry[][], string>(table, level.Total.ToString("n0", clientCulture));
        }

        private static void AddOrderedNext(Level level)
        {
            if (level.Next != null)
            {
                List<KeyValuePair<string, Level>> orderedNext = new List<KeyValuePair<string, Level>>(level.Next);
                orderedNext.Sort((x, y) => { return y.Value.Total.CompareTo(x.Value.Total); });
                level.OrderedNext = orderedNext;

                foreach (KeyValuePair<string, Level> item in level.Next)
                {
                    AddOrderedNext(item.Value);
                }
            }
        }

        private static void InnerPopulateTable(Level level, TableEntry[][] table, ref int row, int col, CultureInfo clientCulture)
        {
            foreach (KeyValuePair<string, Level> item in level.OrderedNext)
            {
                if (item.Value.Next == null)
                {
                    table[row][col] = new TableEntry { Data = item.Key };
<<<<<<< HEAD
                    table[row][col + 1] = new TableEntry { Data = item.Value.Amount.ToString("n0", clientCulture) };
=======
                    table[row][col + 1] = new TableEntry { Data = item.Value.Amount.ToString("n0", clientCulture), IsNumeric = true };
>>>>>>> 8679a895
                    row++;
                }
                else
                {
                    table[row][col] = new TableEntry { Data = item.Key, Rowspan = item.Value.Count };
                    InnerPopulateTable(item.Value, table, ref row, col + 1, clientCulture);
                }
            }
        }

        private static void PopulateTable(Level level, TableEntry[][] table, CultureInfo clientCulture)
        {
            int row = 0;
            InnerPopulateTable(level, table, ref row, 0, clientCulture);
        }

        private static Level InnerGroupBy(IList<StatisticsFact> facts, string[] groupBy)
        {
            Level result = new Level(new Dictionary<string, Level>());

            foreach (StatisticsFact fact in facts)
            {
                Expand(result, fact, groupBy, 0);
                Assign(result, fact, groupBy, 0);
            }

            Count(result);
            Total(result);

            return result;
        }

        private static void Expand(Level result, StatisticsFact fact, string[] dimensions, int depth)
        {
            if (depth == dimensions.Length)
            {
                return;
            }

            if (!result.Next.ContainsKey(fact.Dimensions[dimensions[depth]]))
            {
                if (depth == dimensions.Length - 1)
                {
                    result.Next[fact.Dimensions[dimensions[depth]]] = new Level(0);
                    return;
                }
                else
                {
                    result.Next[fact.Dimensions[dimensions[depth]]] = new Level(new Dictionary<string, Level>());
                }
            }

            Expand(result.Next[fact.Dimensions[dimensions[depth]]], fact, dimensions, depth + 1);
        }

        private static void Assign(Level result, StatisticsFact fact, string[] dimensions, int depth)
        {
            if (depth == dimensions.Length)
            {
                return;
            }

            if (depth == dimensions.Length - 1)
            {
                int current = result.Next[fact.Dimensions[dimensions[depth]]].Amount;

                result.Next[fact.Dimensions[dimensions[depth]]].Amount = current + fact.Amount;
            }
            else
            {
                Assign(result.Next[fact.Dimensions[dimensions[depth]]], fact, dimensions, depth + 1);
            }
        }

        // The count in the tree is the count of values. It is equivallent to the count of rows if we
        // were to represent this in a table.

        private static int Count(Level level)
        {
            int count = 0;
            foreach (KeyValuePair<string, Level> item in level.Next)
            {
                if (item.Value.Next == null)
                {
                    count++;
                }
                else
                {
                    count += Count(item.Value);
                }
            }

            level.Count = count;

            return count;
        }

        // The total in a pivot can be found by adding up all the leaf nodes
        // The subtotals are also stored in the tree.

        private static int Total(Level level)
        {
            int total = 0;
            foreach (KeyValuePair<string, Level> item in level.Next)
            {
                if (item.Value.Next == null)
                {
                    //  Next is null this must therefore be a leaf node in the tree

                    total += item.Value.Amount;
                    item.Value.Total = item.Value.Amount;
                }
                else
                {
                    total += Total(item.Value);
                }
            }

            level.Total = total;

            return total;
        }

        public class TableEntry
        {
            public string Data { get; set; }
            public int Rowspan { get; set; }
            public string Uri { get; set; }
            public bool IsNumeric { get; set; }


        }

        // This is for an internal data structure that represents the pivot as a tree.
        // An instance of a Level is a node in that tree. The Level can either contain
        // a dictionary of next Levels or an Amount. If Next is null then the Amount is valid
        // and the Level is a leaf node in the tree. The Count and Total fields are calculated 
        // and added to the tree after it has been constructed. They are correct with respect
        // to their subtree. The Count is useful for formatting RowSpan in HTML tables.

        private class Level
        {
            public Level(int amount)
            {
                Amount = amount;
            }

            public Level(IDictionary<string, Level> next)
            {
                Next = next;
            }

            // Either Next is not null or this is a leaf in the pivot tree, in which case Amount is valid

            public IDictionary<string, Level> Next { get; set; }
            public int Amount { get; set; }

            // Count is the count of child nodes in the tree - recursively so grandchildren etc. also get counted

            public int Count { get; set; }

            // Total is the sum Total of all the Amounts in all the decendents. (See Total function above.)

            public int Total { get; set; }

            // An ordered list for each level

            public IList<KeyValuePair<string, Level>> OrderedNext { get; set; }
        }
    }
}<|MERGE_RESOLUTION|>--- conflicted
+++ resolved
@@ -60,11 +60,7 @@
                 if (item.Value.Next == null)
                 {
                     table[row][col] = new TableEntry { Data = item.Key };
-<<<<<<< HEAD
-                    table[row][col + 1] = new TableEntry { Data = item.Value.Amount.ToString("n0", clientCulture) };
-=======
                     table[row][col + 1] = new TableEntry { Data = item.Value.Amount.ToString("n0", clientCulture), IsNumeric = true };
->>>>>>> 8679a895
                     row++;
                 }
                 else
