--- conflicted
+++ resolved
@@ -1,25 +1,3 @@
-<<<<<<< HEAD
-# April 11, 2013
-
-### Top 500 packages exposed in the feed
-
-The nuget.org API (V2) feed now exposes the top downloaded packages (over the last 6 weeks). This can accessed be via url [nuget.org/api/v2/stats/downloads](//nuget.org/api/v2/stats/downloads). At this time, the top 500 packages are shown by default and that is also the maximum number returned.
-
-You can limit the numbers of results using ?count in the query string.  For example, [nuget.org/api/v2/stats/downloads?count=10](//nuget.org/api/v2/stats/downloads?count=10) would return the top 10 downloaded packages in last 6 weeks - with information like download count, gallery url and feed url for that package.
-
-The default and maximum count of 500 might change over time, so we recommend always specifying a count parameter if you are programmatically consuming this data.
-
-### Numeric rank for packages stats
-
-The [Statistics page](http://nuget.org/stats) now shows the numeric rank of the package (based on the download count).
-
-### Links to gravatar in profile page
-
-The profile editing page now includes help text and a link to gravatar making it easy for users to update their profile picture.
-
-### UserName optimization in DB (backend)
-
-=======
 # April 25, 2013
 
 ### Group by Client Name,Version and Operation for download stats
@@ -52,7 +30,6 @@
 
 ### UserName optimization in DB (backend)
 
->>>>>>> 9441d996
 The "Users" table is optimized to have "UserName" as index for performance enhancements.
 
 ### Other minor bug fixes
