﻿<?xml version="1.0" encoding="utf-8"?>
<Project ToolsVersion="4.0" DefaultTargets="Build" xmlns="http://schemas.microsoft.com/developer/msbuild/2003">
  <PropertyGroup>
    <Configuration Condition=" '$(Configuration)' == '' ">Debug</Configuration>
    <Platform Condition=" '$(Platform)' == '' ">AnyCPU</Platform>
    <ProductVersion>8.0.30703</ProductVersion>
    <SchemaVersion>2.0</SchemaVersion>
    <ProjectGuid>{DBECF66B-8F2F-4B32-9143-E243BAFF12DF}</ProjectGuid>
    <OutputType>Library</OutputType>
    <AppDesignerFolder>Properties</AppDesignerFolder>
    <RootNamespace>NuGetGallery.Operations</RootNamespace>
    <AssemblyName>NuGetGallery.Operations</AssemblyName>
    <TargetFrameworkVersion>v4.5</TargetFrameworkVersion>
    <FileAlignment>512</FileAlignment>
    <SolutionDir Condition="$(SolutionDir) == '' Or $(SolutionDir) == '*Undefined*'">..\</SolutionDir>
    <TargetFrameworkProfile />
    <RestorePackages>true</RestorePackages>
  </PropertyGroup>
  <PropertyGroup Condition=" '$(Configuration)|$(Platform)' == 'Debug|AnyCPU' ">
    <DebugSymbols>true</DebugSymbols>
    <DebugType>full</DebugType>
    <Optimize>false</Optimize>
    <OutputPath>bin\Debug\</OutputPath>
    <DefineConstants>DEBUG;TRACE</DefineConstants>
    <ErrorReport>prompt</ErrorReport>
    <WarningLevel>4</WarningLevel>
    <Prefer32Bit>false</Prefer32Bit>
  </PropertyGroup>
  <PropertyGroup Condition=" '$(Configuration)|$(Platform)' == 'Release|AnyCPU' ">
    <DebugType>pdbonly</DebugType>
    <Optimize>true</Optimize>
    <OutputPath>bin\Release\</OutputPath>
    <DefineConstants>TRACE</DefineConstants>
    <ErrorReport>prompt</ErrorReport>
    <WarningLevel>4</WarningLevel>
    <Prefer32Bit>false</Prefer32Bit>
  </PropertyGroup>
  <ItemGroup>
    <Reference Include="AnglicanGeek.DbExecutor, Version=0.1.2.0, Culture=neutral, processorArchitecture=MSIL">
      <SpecificVersion>False</SpecificVersion>
      <HintPath>..\..\packages\AnglicanGeek.DbExecutor.0.1.2\lib\net40\AnglicanGeek.DbExecutor.dll</HintPath>
    </Reference>
    <Reference Include="EntityFramework">
      <HintPath>..\..\packages\EntityFramework.5.0.0\lib\net45\EntityFramework.dll</HintPath>
    </Reference>
    <Reference Include="Microsoft.Data.Edm, Version=5.0.2.0, Culture=neutral, PublicKeyToken=31bf3856ad364e35, processorArchitecture=MSIL">
      <SpecificVersion>False</SpecificVersion>
      <HintPath>..\..\packages\Microsoft.Data.Edm.5.0.2\lib\net40\Microsoft.Data.Edm.dll</HintPath>
    </Reference>
    <Reference Include="Microsoft.Data.OData, Version=5.0.2.0, Culture=neutral, PublicKeyToken=31bf3856ad364e35, processorArchitecture=MSIL">
      <SpecificVersion>False</SpecificVersion>
      <HintPath>..\..\packages\Microsoft.Data.OData.5.0.2\lib\net40\Microsoft.Data.OData.dll</HintPath>
    </Reference>
    <Reference Include="Microsoft.Web.Infrastructure, Version=1.0.0.0, Culture=neutral, PublicKeyToken=31bf3856ad364e35, processorArchitecture=MSIL">
      <Private>True</Private>
      <HintPath>..\..\packages\Microsoft.Web.Infrastructure.1.0.0.0\lib\net40\Microsoft.Web.Infrastructure.dll</HintPath>
    </Reference>
    <Reference Include="Microsoft.WindowsAzure.Configuration, Version=1.8.0.0, Culture=neutral, PublicKeyToken=31bf3856ad364e35, processorArchitecture=MSIL">
      <HintPath>..\..\packages\Microsoft.WindowsAzure.ConfigurationManager.1.8.0.0\lib\net35-full\Microsoft.WindowsAzure.Configuration.dll</HintPath>
    </Reference>
    <Reference Include="Microsoft.WindowsAzure.Storage, Version=2.0.0.0, Culture=neutral, PublicKeyToken=31bf3856ad364e35, processorArchitecture=MSIL">
      <HintPath>..\..\packages\WindowsAzure.Storage.2.0.4.0\lib\net40\Microsoft.WindowsAzure.Storage.dll</HintPath>
    </Reference>
    <Reference Include="Newtonsoft.Json">
      <HintPath>..\..\packages\Newtonsoft.Json.4.5.11\lib\net40\Newtonsoft.Json.dll</HintPath>
    </Reference>
    <Reference Include="NLog, Version=2.0.0.0, Culture=neutral, PublicKeyToken=5120e14c03d0593c, processorArchitecture=MSIL">
      <SpecificVersion>False</SpecificVersion>
      <HintPath>..\..\packages\NLog.2.0.0.2000\lib\net40\NLog.dll</HintPath>
    </Reference>
    <Reference Include="NuGet.Core, Version=2.5.40416.9020, Culture=neutral, PublicKeyToken=31bf3856ad364e35, processorArchitecture=MSIL">
      <SpecificVersion>False</SpecificVersion>
      <HintPath>..\..\packages\Nuget.Core.2.5.0\lib\net40-Client\NuGet.Core.dll</HintPath>
    </Reference>
    <Reference Include="PresentationCore" />
    <Reference Include="System" />
    <Reference Include="System.ComponentModel.Composition" />
    <Reference Include="System.ComponentModel.DataAnnotations" />
    <Reference Include="System.Core" />
    <Reference Include="System.Data.Entity" />
    <Reference Include="System.Data.Services.Client" />
    <Reference Include="System.Net.Http">
      <Private>True</Private>
      <HintPath>..\..\packages\System.Net.Http.2.0.20126.16343\lib\net40\System.Net.Http.dll</HintPath>
    </Reference>
    <Reference Include="System.Net.Http.WebRequest">
      <Private>True</Private>
      <HintPath>..\..\packages\System.Net.Http.2.0.20126.16343\lib\net40\System.Net.Http.WebRequest.dll</HintPath>
    </Reference>
    <Reference Include="System.Runtime.Serialization" />
    <Reference Include="System.ServiceModel" />
    <Reference Include="System.Spatial, Version=5.0.2.0, Culture=neutral, PublicKeyToken=31bf3856ad364e35, processorArchitecture=MSIL">
      <SpecificVersion>False</SpecificVersion>
      <HintPath>..\..\packages\System.Spatial.5.0.2\lib\net40\System.Spatial.dll</HintPath>
    </Reference>
    <Reference Include="System.Transactions" />
    <Reference Include="System.Web" />
    <Reference Include="System.Web.Helpers, Version=2.0.0.0, Culture=neutral, PublicKeyToken=31bf3856ad364e35, processorArchitecture=MSIL">
      <Private>True</Private>
      <HintPath>..\..\packages\Microsoft.AspNet.WebPages.2.0.20710.0\lib\net40\System.Web.Helpers.dll</HintPath>
    </Reference>
    <Reference Include="System.Web.Razor, Version=2.0.0.0, Culture=neutral, PublicKeyToken=31bf3856ad364e35, processorArchitecture=MSIL">
      <Private>True</Private>
      <HintPath>..\..\packages\Microsoft.AspNet.Razor.2.0.20715.0\lib\net40\System.Web.Razor.dll</HintPath>
    </Reference>
    <Reference Include="System.Web.WebPages, Version=2.0.0.0, Culture=neutral, PublicKeyToken=31bf3856ad364e35, processorArchitecture=MSIL">
      <Private>True</Private>
      <HintPath>..\..\packages\Microsoft.AspNet.WebPages.2.0.20710.0\lib\net40\System.Web.WebPages.dll</HintPath>
    </Reference>
    <Reference Include="System.Web.WebPages.Deployment, Version=2.0.0.0, Culture=neutral, PublicKeyToken=31bf3856ad364e35, processorArchitecture=MSIL">
      <Private>True</Private>
      <HintPath>..\..\packages\Microsoft.AspNet.WebPages.2.0.20710.0\lib\net40\System.Web.WebPages.Deployment.dll</HintPath>
    </Reference>
    <Reference Include="System.Web.WebPages.Razor, Version=2.0.0.0, Culture=neutral, PublicKeyToken=31bf3856ad364e35, processorArchitecture=MSIL">
      <Private>True</Private>
      <HintPath>..\..\packages\Microsoft.AspNet.WebPages.2.0.20710.0\lib\net40\System.Web.WebPages.Razor.dll</HintPath>
    </Reference>
    <Reference Include="System.Xml.Linq" />
    <Reference Include="System.Data.DataSetExtensions" />
    <Reference Include="Microsoft.CSharp" />
    <Reference Include="System.Data" />
    <Reference Include="System.Xml" />
  </ItemGroup>
  <ItemGroup>
    <Compile Include="..\CommonAssemblyInfo.cs">
      <Link>Properties\CommonAssemblyInfo.cs</Link>
    </Compile>
    <Compile Include="Attributes\CommandAttribute.cs" />
    <Compile Include="Attributes\OptionAttribute.cs" />
    <Compile Include="Common\CloudStorageAccountConverter.cs" />
    <Compile Include="Common\CommandLineConstants.cs" />
    <Compile Include="Common\ArgCheck.cs" />
    <Compile Include="Common\ReportHelpers.cs" />
    <Compile Include="Common\SqlConnectionStringConverter.cs" />
    <Compile Include="Common\SqlHelper.cs" />
    <Compile Include="Common\StreamConverter.cs" />
    <Compile Include="DatabaseBackupHelper.cs" />
    <Compile Include="DeploymentEnvironment.cs" />
    <Compile Include="Infrastructure\CommandLineParser.cs" />
    <Compile Include="Infrastructure\IAsyncCompletionTask.cs" />
    <Compile Include="Infrastructure\IDbExecutorFactory.cs" />
    <Compile Include="Infrastructure\ImportExportHelper.cs" />
    <Compile Include="Infrastructure\JobLog.cs" />
    <Compile Include="Infrastructure\JobLogBlob.cs" />
    <Compile Include="Infrastructure\JobLogEntry.cs" />
    <Compile Include="Infrastructure\LogLevelConverter.cs" />
    <Compile Include="Infrastructure\SnazzyConsoleTarget.cs" />
    <Compile Include="Infrastructure\SqlDbExecutorFactory.cs" />
    <Compile Include="Model\OfflineDatabaseBackup.cs" />
    <Compile Include="Model\OnlineDatabaseBackup.cs" />
    <Compile Include="Service References\SqlDac\Reference.cs">
      <AutoGen>True</AutoGen>
      <DesignTime>True</DesignTime>
      <DependentUpon>Reference.svcmap</DependentUpon>
    </Compile>
    <Compile Include="Tasks\Backups\BackupDatabaseTask.cs" />
    <Compile Include="Tasks\Backups\BackupPackageFileTask.cs" />
    <Compile Include="Tasks\Backups\BackupPackagesTask.cs" />
    <Compile Include="CloudBlobExtensions.cs" />
    <Compile Include="Commands\HelpCommand.cs" />
    <Compile Include="Common\CommandLineException.cs" />
    <Compile Include="Common\LocalizedResourceManager.cs" />
    <Compile Include="Common\CommandHelp.Designer.cs">
      <AutoGen>True</AutoGen>
      <DesignTime>True</DesignTime>
      <DependentUpon>CommandHelp.resx</DependentUpon>
    </Compile>
    <Compile Include="Common\TypeHelper.cs" />
    <Compile Include="Infrastructure\CommandManager.cs" />
    <Compile Include="Common\CommonResources.Designer.cs">
      <AutoGen>True</AutoGen>
      <DesignTime>True</DesignTime>
      <DependentUpon>CommonResources.resx</DependentUpon>
    </Compile>
    <Compile Include="Common\TaskResources.Designer.cs">
      <AutoGen>True</AutoGen>
      <DesignTime>True</DesignTime>
      <DependentUpon>TaskResources.resx</DependentUpon>
    </Compile>
    <Compile Include="Common\ResourceHelper.cs" />
    <Compile Include="Tasks\Backups\BackupWarehouseTask.cs" />
    <Compile Include="Tasks\Backups\CleanOfflineDatabaseBackupsTask.cs" />
    <Compile Include="Tasks\Backups\CleanWarehouseBackupsTask.cs" />
    <Compile Include="Tasks\Backups\ExportWarehouseBackupsTask.cs" />
    <Compile Include="Tasks\Backups\ExportDailyBackupsTask.cs" />
    <Compile Include="Tasks\Backups\ListOfflineDatabaseBackupsTask.cs" />
    <Compile Include="Tasks\CheckDatabaseStatusTask.cs" />
    <Compile Include="Tasks\CheckBlobCopiesTask.cs" />
    <Compile Include="Tasks\Backups\CleanOnlineDatabaseBackupsTask.cs" />
    <Compile Include="Tasks\CleanTagsTask.cs" />
    <Compile Include="Tasks\CopyBlobsTask.cs" />
<<<<<<< HEAD
    <Compile Include="Tasks\Database\CreateSqlUserTask.cs" />
    <Compile Include="Tasks\Database\DeleteSqlUserTask.cs" />
    <Compile Include="Tasks\Database\ListSqlUserTask.cs" />
=======
    <Compile Include="Tasks\CuratedFeeds\AddCuratedFeedManagerTask.cs" />
    <Compile Include="Tasks\CuratedFeeds\RemoveCuratedFeedManagerTask.cs" />
    <Compile Include="Tasks\CuratedFeeds\ListCuratedFeedManagersTask.cs" />
    <Compile Include="Tasks\CuratedFeeds\CopyCuratedFeedTask.cs" />
    <Compile Include="Tasks\CuratedFeeds\CreateCuratedFeed.cs" />
    <Compile Include="Tasks\CuratedFeeds\DeleteCuratedFeedTask.cs" />
    <Compile Include="Tasks\CuratedFeeds\ListCuratedFeedsTask.cs" />
>>>>>>> ee9f810d
    <Compile Include="Tasks\ExecuteAggregateStatisticsTask.cs" />
    <Compile Include="Tasks\CopyExternalPackagesTask.cs" />
    <Compile Include="Tasks\CreateWarehouseReportsTask.cs" />
    <Compile Include="Tasks\DeleteOldWarehouseBackupsTask.cs" />
    <Compile Include="Tasks\CreateWarehouseArtifactsTask.cs" />
    <Compile Include="ExtensionMethods.cs" />
    <Compile Include="Infrastructure\ICommand.cs" />
    <Compile Include="Infrastructure\ICommandManager.cs" />
    <Compile Include="Infrastructure\Verbosity.cs" />
    <Compile Include="Tasks\DeleteUserTask.cs" />
    <Compile Include="Tasks\ExportDatabaseTask.cs" />
    <Compile Include="Tasks\ListDeploymentSettingsTask.cs" />
    <Compile Include="Tasks\LowerCaseAllPackageBlobsTask.cs" />
    <Compile Include="Tasks\IBackupDatabase.cs" />
    <Compile Include="Tasks\Monitoring\ListJobLogsTask.cs" />
    <Compile Include="Tasks\Monitoring\TailJobLogTask.cs" />
    <Compile Include="Tasks\OpsTask.cs" />
    <Compile Include="Tasks\PopulatePackageFrameworksTask.cs" />
<<<<<<< HEAD
    <Compile Include="Tasks\CurateWebmatrixPackagesTask.cs" />
    <Compile Include="Model\Database.cs" />
=======
    <Compile Include="Tasks\CuratedFeeds\CurateWebmatrixPackagesTask.cs" />
    <Compile Include="Database.cs" />
>>>>>>> ee9f810d
    <Compile Include="Tasks\DeleteBrokenPackageBackupsTask.cs" />
    <Compile Include="Tasks\DeletePackageFileTask.cs" />
    <Compile Include="Tasks\DeleteAllPackageVersionsTask.cs" />
    <Compile Include="Tasks\DeletePackageVersionTask.cs" />
    <Compile Include="Tasks\FixExternalPackageTask.cs" />
    <Compile Include="Tasks\FixPackageFilesContentTypeTask.cs" />
    <Compile Include="Tasks\ListDatabaseBackupsTask.cs" />
    <Compile Include="Package.cs" />
    <Compile Include="PackageComparer.cs" />
    <Compile Include="PackageRegistration.cs" />
    <Compile Include="Properties\AssemblyInfo.cs" />
    <Compile Include="Tasks\PurgePackageStatisticsTask.cs" />
    <Compile Include="Tasks\ReplacePackageFileTask.cs" />
    <Compile Include="Tasks\CopyDatabaseBackupTask.cs" />
    <Compile Include="Tasks\ReplicatePackageStatisticsTask.cs" />
    <Compile Include="Tasks\RestoreDatabaseTask.cs" />
    <Compile Include="Tasks\RestorePackagesTask.cs" />
    <Compile Include="Tasks\RunMigrationsTask.cs" />
    <Compile Include="Tasks\SanitizeDatabaseTask.cs" />
    <Compile Include="Tasks\TaskBases.cs" />
    <Compile Include="Tasks\SynchronizePackageBackupsTask.cs" />
    <Compile Include="Tasks\ListMigrationsTask.cs" />
    <Compile Include="Tasks\UploadPackageTask.cs" />
    <Compile Include="User.cs" />
    <Compile Include="Util.cs" />
  </ItemGroup>
  <ItemGroup>
    <None Include="app.config" />
    <None Include="packages.config" />
    <None Include="Service References\SqlDac\Microsoft.SqlServer.Management.Dac.Services.wsdl" />
    <None Include="Service References\SqlDac\Microsoft.SqlServer.Management.Dac.ServiceTypes.xsd">
      <SubType>Designer</SubType>
    </None>
    <None Include="Service References\SqlDac\NuGetGallery.Operations.SqlDac.StatusInfo.datasource">
      <DependentUpon>Reference.svcmap</DependentUpon>
    </None>
    <None Include="Service References\SqlDac\service.wsdl" />
    <None Include="Service References\SqlDac\service.xsd">
      <SubType>Designer</SubType>
    </None>
    <None Include="Service References\SqlDac\service1.xsd">
      <SubType>Designer</SubType>
    </None>
  </ItemGroup>
  <ItemGroup>
    <EmbeddedResource Include="Scripts\NuGetDownloadsProcs_AddDownloadFact.sql" />
  </ItemGroup>
  <ItemGroup>
    <EmbeddedResource Include="Common\CommonResources.resx">
      <Generator>ResXFileCodeGenerator</Generator>
      <LastGenOutput>CommonResources.Designer.cs</LastGenOutput>
    </EmbeddedResource>
    <EmbeddedResource Include="Common\CommandHelp.resx">
      <Generator>ResXFileCodeGenerator</Generator>
      <LastGenOutput>CommandHelp.Designer.cs</LastGenOutput>
    </EmbeddedResource>
    <EmbeddedResource Include="Common\TaskResources.resx">
      <Generator>ResXFileCodeGenerator</Generator>
      <LastGenOutput>TaskResources.Designer.cs</LastGenOutput>
    </EmbeddedResource>
  </ItemGroup>
  <ItemGroup>
    <EmbeddedResource Include="Scripts\NuGetDownloadsCreateTables.sql" />
    <EmbeddedResource Include="Scripts\NuGetDownloadsDropTables.sql" />
    <EmbeddedResource Include="Scripts\PopulateDimensions.sql" />
  </ItemGroup>
  <ItemGroup>
    <EmbeddedResource Include="Scripts\NuGetDownloadsFuncs_UserAgent.sql" />
  </ItemGroup>
  <ItemGroup>
    <EmbeddedResource Include="Scripts\NuGetDownloadsProcs_GetLastOriginalKey.sql" />
  </ItemGroup>
  <ItemGroup>
    <EmbeddedResource Include="Scripts\NuGetDownloadsProcs_GetPackagesForExport.sql" />
  </ItemGroup>
  <ItemGroup>
    <EmbeddedResource Include="Scripts\NuGetDownloadsProcs_ConfirmPackageExported.sql" />
  </ItemGroup>
  <ItemGroup>
    <EmbeddedResource Include="Scripts\DownloadReport_RecentPopularityByPackage.sql" />
    <EmbeddedResource Include="Scripts\DownloadReport_RecentPopularityDetail.sql" />
    <EmbeddedResource Include="Scripts\DownloadReport_RecentPopularity.sql" />
  </ItemGroup>
  <ItemGroup>
    <EmbeddedResource Include="Scripts\DownloadReport_RecentPopularityDetailByPackage.sql" />
  </ItemGroup>
  <ItemGroup>
    <EmbeddedResource Include="Scripts\DownloadReport_ListInactive.sql" />
  </ItemGroup>
  <ItemGroup>
    <EmbeddedResource Include="Scripts\NuGetDownloadsAlterTable.sql" />
  </ItemGroup>
  <ItemGroup>
    <EmbeddedResource Include="Scripts\DownloadReport_Last6Months.sql" />
  </ItemGroup>
  <ItemGroup>
    <EmbeddedResource Include="Scripts\DownloadReport_NuGetClientVersion.sql" />
  </ItemGroup>
  <ItemGroup>
    <WCFMetadata Include="Service References\" />
  </ItemGroup>
  <ItemGroup>
    <WCFMetadataStorage Include="Service References\SqlDac\" />
  </ItemGroup>
  <ItemGroup>
    <None Include="Service References\SqlDac\configuration91.svcinfo" />
  </ItemGroup>
  <ItemGroup>
    <None Include="Service References\SqlDac\configuration.svcinfo" />
  </ItemGroup>
  <ItemGroup>
    <None Include="Service References\SqlDac\Reference.svcmap">
      <Generator>WCF Proxy Generator</Generator>
      <LastGenOutput>Reference.cs</LastGenOutput>
    </None>
  </ItemGroup>
  <ItemGroup>
    <EmbeddedResource Include="Scripts\NuGetDownloadsAlterTable_2.sql" />
  </ItemGroup>
  <Import Project="$(MSBuildToolsPath)\Microsoft.CSharp.targets" />
  <Import Project="$(SolutionDir)\.nuget\nuget.targets" />
</Project><|MERGE_RESOLUTION|>--- conflicted
+++ resolved
@@ -189,11 +189,9 @@
     <Compile Include="Tasks\Backups\CleanOnlineDatabaseBackupsTask.cs" />
     <Compile Include="Tasks\CleanTagsTask.cs" />
     <Compile Include="Tasks\CopyBlobsTask.cs" />
-<<<<<<< HEAD
     <Compile Include="Tasks\Database\CreateSqlUserTask.cs" />
     <Compile Include="Tasks\Database\DeleteSqlUserTask.cs" />
     <Compile Include="Tasks\Database\ListSqlUserTask.cs" />
-=======
     <Compile Include="Tasks\CuratedFeeds\AddCuratedFeedManagerTask.cs" />
     <Compile Include="Tasks\CuratedFeeds\RemoveCuratedFeedManagerTask.cs" />
     <Compile Include="Tasks\CuratedFeeds\ListCuratedFeedManagersTask.cs" />
@@ -201,7 +199,6 @@
     <Compile Include="Tasks\CuratedFeeds\CreateCuratedFeed.cs" />
     <Compile Include="Tasks\CuratedFeeds\DeleteCuratedFeedTask.cs" />
     <Compile Include="Tasks\CuratedFeeds\ListCuratedFeedsTask.cs" />
->>>>>>> ee9f810d
     <Compile Include="Tasks\ExecuteAggregateStatisticsTask.cs" />
     <Compile Include="Tasks\CopyExternalPackagesTask.cs" />
     <Compile Include="Tasks\CreateWarehouseReportsTask.cs" />
@@ -220,13 +217,8 @@
     <Compile Include="Tasks\Monitoring\TailJobLogTask.cs" />
     <Compile Include="Tasks\OpsTask.cs" />
     <Compile Include="Tasks\PopulatePackageFrameworksTask.cs" />
-<<<<<<< HEAD
-    <Compile Include="Tasks\CurateWebmatrixPackagesTask.cs" />
+    <Compile Include="Tasks\CuratedFeeds\CurateWebmatrixPackagesTask.cs" />
     <Compile Include="Model\Database.cs" />
-=======
-    <Compile Include="Tasks\CuratedFeeds\CurateWebmatrixPackagesTask.cs" />
-    <Compile Include="Database.cs" />
->>>>>>> ee9f810d
     <Compile Include="Tasks\DeleteBrokenPackageBackupsTask.cs" />
     <Compile Include="Tasks\DeletePackageFileTask.cs" />
     <Compile Include="Tasks\DeleteAllPackageVersionsTask.cs" />
