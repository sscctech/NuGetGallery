--- conflicted
+++ resolved
@@ -3,13 +3,7 @@
 
 using System.Collections.Generic;
 using System.Linq;
-<<<<<<< HEAD
-using System.Threading.Tasks;
-using NuGet;
 using NuGet.Packaging;
-using NuGetGallery;
-=======
->>>>>>> 8b0dd921
 using NuGetGallery.Packaging;
 
 namespace NuGetGallery
@@ -30,10 +24,7 @@
         /// This method doesn't upload the package binary to the blob storage. The caller must do it after this call.
         /// </remarks>
         /// <param name="nugetPackage">The package to be created.</param>
-<<<<<<< HEAD
         /// <param name="packageStreamMetadata">The package stream's metadata.</param>
-=======
->>>>>>> 8b0dd921
         /// <param name="user">The owner of the package</param>
         /// <param name="commitChanges">Specifies whether to commit the changes to database.</param>
         /// <returns>The created package entity.</returns>
