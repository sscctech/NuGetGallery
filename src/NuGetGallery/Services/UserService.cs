﻿using System;
using System.Collections.Generic;
using System.Data.Entity;
using System.Linq;
using Crypto = NuGetGallery.CryptographyService;
using NuGetGallery.Configuration;

namespace NuGetGallery
{
    public class UserService : IUserService
    {
        public IAppConfiguration Config { get; protected set; }
        public IEntityRepository<User> UserRepository { get; protected set; }
        public IEntityRepository<Credential> CredentialRepository { get; protected set; }

        protected UserService() { }

        public UserService(
            IAppConfiguration config,
            IEntityRepository<User> userRepository,
            IEntityRepository<Credential> credentialRepository)
            : this()
        {
            Config = config;
            UserRepository = userRepository;
            CredentialRepository = credentialRepository;
        }

        public virtual User Create(
            string username,
            string password,
            string emailAddress)
        {
            // TODO: validate input
            // TODO: consider encrypting email address with a public key, and having the background process that send messages have the private key to decrypt

            var existingUser = FindByUsername(username);
            if (existingUser != null)
            {
                throw new EntityException(Strings.UsernameNotAvailable, username);
            }

            var existingUsers = FindAllByEmailAddress(emailAddress);
            if (existingUsers.AnySafe())
            {
                throw new EntityException(Strings.EmailAddressBeingUsed, emailAddress);
            }

            var hashedPassword = Crypto.GenerateSaltedHash(password, Constants.PBKDF2HashAlgorithmId);

            var apiKey = Guid.NewGuid();
            var newUser = new User(username)
            {
                ApiKey = apiKey,
                EmailAllowed = true,
                UnconfirmedEmailAddress = emailAddress,
                EmailConfirmationToken = Crypto.GenerateToken(),
                HashedPassword = hashedPassword,
                PasswordHashAlgorithm = Constants.PBKDF2HashAlgorithmId,
                CreatedUtc = DateTime.UtcNow
            };

            // Add a credential for the password and the API Key
            newUser.Credentials.Add(CredentialBuilder.CreateV1ApiKey(apiKey));
            newUser.Credentials.Add(new Credential(CredentialTypes.Password.Pbkdf2, newUser.HashedPassword));

            if (!Config.ConfirmEmailAddresses)
            {
                newUser.ConfirmEmailAddress();
            }

            UserRepository.InsertOnCommit(newUser);
            UserRepository.CommitChanges();

            return newUser;
        }

        public void UpdateProfile(User user, bool emailAllowed)
        {
            if (user == null)
            {
                throw new ArgumentNullException("user");
            }

            user.EmailAllowed = emailAllowed;
            UserRepository.CommitChanges();
        }

        [Obsolete("Use AuthenticateCredential instead")]
        public User FindByApiKey(Guid apiKey)
        {
            return UserRepository.GetAll().SingleOrDefault(u => u.ApiKey == apiKey);
        }

        public virtual User FindByEmailAddress(string emailAddress)
        {
<<<<<<< HEAD
            var allMatches = UserRepository.GetAll().Where(u => u.EmailAddress == emailAddress).Take(2).ToList();

            if (allMatches.Count == 1)
            {
                return allMatches[0];
            }

            return null;
        }

        public virtual IList<User> FindAllByEmailAddress(string emailAddress)
        {
            return UserRepository.GetAll().Where(u => u.EmailAddress == emailAddress).ToList();
=======
            return UserRepository
                .GetAll()
                .Include(u => u.Credentials)
                .Include(u => u.Roles)
                .SingleOrDefault(u => u.EmailAddress == emailAddress);
>>>>>>> d07dcde1
        }

        public virtual IList<User> FindByUnconfirmedEmailAddress(string unconfirmedEmailAddress, string optionalUsername)
        {
            if (optionalUsername == null)
            {
                return UserRepository.GetAll().Where(u => u.UnconfirmedEmailAddress == unconfirmedEmailAddress).ToList();
            }
            else
            {
                return UserRepository.GetAll().Where(u => u.UnconfirmedEmailAddress == unconfirmedEmailAddress && u.Username == optionalUsername).ToList();
            }
        }

        public virtual User FindByUsername(string username)
        {
            return UserRepository.GetAll()
                .Include(u => u.Roles)
                .Include(u => u.Credentials)
                .SingleOrDefault(u => u.Username == username);
        }

        public virtual User FindByUsernameAndPassword(string username, string password)
        {
            var user = FindByUsername(username);

            return AuthenticatePassword(password, user);
        }

        public virtual User FindByUsernameOrEmailAddressAndPassword(string usernameOrEmail, string password)
        {
            var user = FindByUsername(usernameOrEmail) ?? FindByEmailAddress(usernameOrEmail);

            return AuthenticatePassword(password, user);
        }

        [Obsolete("Use ReplaceCredential instead")]
        public string GenerateApiKey(string username)
        {
            var user = FindByUsername(username);
            if (user == null)
            {
                return null;
            }

            var newApiKey = Guid.NewGuid();
            user.ApiKey = newApiKey;
            UserRepository.CommitChanges();
            return newApiKey.ToString();
        }

        public void ChangeEmailAddress(User user, string newEmailAddress)
        {
            var existingUsers = FindAllByEmailAddress(newEmailAddress);
            if (existingUsers.AnySafe(u => u.Key != user.Key))
            {
                throw new EntityException(Strings.EmailAddressBeingUsed, newEmailAddress);
            }

            user.UpdateEmailAddress(newEmailAddress, Crypto.GenerateToken);
            UserRepository.CommitChanges();
        }

        public bool ChangePassword(string username, string oldPassword, string newPassword)
        {
            // Review: If the old password is hashed using something other than PBKDF2, we end up making an extra db call that changes the old hash password.
            // This operation is rare enough that I'm not inclined to change it.
            var user = FindByUsernameAndPassword(username, oldPassword);
            if (user == null)
            {
                return false;
            }

            ChangePasswordInternal(user, newPassword);
            UserRepository.CommitChanges();
            return true;
        }

        public bool ConfirmEmailAddress(User user, string token)
        {
            if (user == null)
            {
                throw new ArgumentNullException("user");
            }

            if (String.IsNullOrEmpty(token))
            {
                throw new ArgumentNullException("token");
            }

            if (user.EmailConfirmationToken != token)
            {
                return false;
            }

            var conflictingUsers = FindAllByEmailAddress(user.UnconfirmedEmailAddress);
            if (conflictingUsers.AnySafe(u => u.Key != user.Key))
            {
                throw new EntityException(Strings.EmailAddressBeingUsed, user.UnconfirmedEmailAddress);
            }

            user.ConfirmEmailAddress();

            UserRepository.CommitChanges();
            return true;
        }

        public virtual User GeneratePasswordResetToken(string usernameOrEmail, int tokenExpirationMinutes)
        {
            if (String.IsNullOrEmpty(usernameOrEmail))
            {
                throw new ArgumentNullException("usernameOrEmail");
            }
            if (tokenExpirationMinutes < 1)
            {
                throw new ArgumentException(
                    "Token expiration should give the user at least a minute to change their password", "tokenExpirationMinutes");
            }

            var user = FindByEmailAddress(usernameOrEmail);
            if (user == null)
            {
                return null;
            }

            if (!user.Confirmed)
            {
                throw new InvalidOperationException(Strings.UserIsNotYetConfirmed);
            }

            if (!String.IsNullOrEmpty(user.PasswordResetToken) && !user.PasswordResetTokenExpirationDate.IsInThePast())
            {
                return user;
            }

            user.PasswordResetToken = Crypto.GenerateToken();
            user.PasswordResetTokenExpirationDate = DateTime.UtcNow.AddMinutes(tokenExpirationMinutes);

            UserRepository.CommitChanges();
            return user;
        }

        public bool ResetPasswordWithToken(string username, string token, string newPassword)
        {
            if (String.IsNullOrEmpty(newPassword))
            {
                throw new ArgumentNullException("newPassword");
            }

            var user = FindByUsername(username);

            if (user != null && user.PasswordResetToken == token && !user.PasswordResetTokenExpirationDate.IsInThePast())
            {
                if (!user.Confirmed)
                {
                    throw new InvalidOperationException(Strings.UserIsNotYetConfirmed);
                }

                ChangePasswordInternal(user, newPassword);
                user.PasswordResetToken = null;
                user.PasswordResetTokenExpirationDate = null;
                UserRepository.CommitChanges();
                return true;
            }

            return false;
        }

        public Credential AuthenticateCredential(string type, string value)
        {
            // Search for the cred
            return CredentialRepository
                .GetAll()
                .Include(c => c.User)
                .SingleOrDefault(c => c.Type == type && c.Value == value);
        }

        public void ReplaceCredential(string userName, Credential credential)
        {
            var user = UserRepository
                .GetAll()
                .Include(u => u.Credentials)
                .SingleOrDefault(u => u.Username == userName);
            if (user == null)
            {
                throw new InvalidOperationException(Strings.UserNotFound);
            }
            ReplaceCredential(user, credential);
        }

        public void ReplaceCredential(User user, Credential credential)
        {
            ReplaceCredentialInternal(user, credential);
            UserRepository.CommitChanges();
        }

        private User AuthenticatePassword(string password, User user)
        {
            if (user == null)
            {
                return null;
            }

            // Check for a credential
            var creds = user.Credentials
                .Where(c => c.Type.StartsWith(
                    CredentialTypes.Password.Prefix,
                    StringComparison.OrdinalIgnoreCase)).ToList();

            bool valid;
            if (creds.Count > 0)
            {
                valid = ValidatePasswordCredential(creds, password);

                if (valid && 
                    (creds.Count > 1 || 
                        !creds.Any(c => String.Equals(
                            c.Type, 
                            CredentialTypes.Password.Pbkdf2, 
                            StringComparison.OrdinalIgnoreCase))))
                {
                    MigrateCredentials(user, creds, password);
                }
            }
            else
            {
                valid = Crypto.ValidateSaltedHash(
                    user.HashedPassword,
                    password,
                    user.PasswordHashAlgorithm);
            }

            return valid ? user : null;
        }

        private void MigrateCredentials(User user, List<Credential> creds, string password)
        {
            var toRemove = creds.Where(c => 
                !String.Equals(
                    c.Type, 
                    CredentialTypes.Password.Pbkdf2, 
                    StringComparison.OrdinalIgnoreCase))
                .ToList();

            // Remove any non PBKDF2 credentials
            foreach (var cred in toRemove)
            {
                creds.Remove(cred);
                user.Credentials.Remove(cred); 
            }

            // Now add one if there are no credentials left
            if (creds.Count == 0)
            {
                user.Credentials.Add(CredentialBuilder.CreatePbkdf2Password(password));
            }

            // Save changes, if any
            UserRepository.CommitChanges();
        }

        private static bool ValidatePasswordCredential(IEnumerable<Credential> creds, string password)
        {
            return creds.Any(c => ValidatePasswordCredential(c, password));
        }

        private static readonly Dictionary<string, Func<string, Credential, bool>> _validators = new Dictionary<string, Func<string, Credential, bool>>(StringComparer.OrdinalIgnoreCase) {
            { CredentialTypes.Password.Pbkdf2, (password, cred) => Crypto.ValidateSaltedHash(cred.Value, password, Constants.PBKDF2HashAlgorithmId) },
            { CredentialTypes.Password.Sha1, (password, cred) => Crypto.ValidateSaltedHash(cred.Value, password, Constants.Sha1HashAlgorithmId) }
        };
        private static bool ValidatePasswordCredential(Credential cred, string password)
        {
            Func<string, Credential, bool> validator;
            if (!_validators.TryGetValue(cred.Type, out validator))
            {
                return false;
            }
            return validator(password, cred);
        }

        private static Func<string, Credential, bool> ValidatePassword(string algorithm)
        {
            return (password, cred) =>
                Crypto.ValidateSaltedHash(cred.Type, password, algorithm);
        }

        private void ChangePasswordInternal(User user, string newPassword)
        {
            var cred = CredentialBuilder.CreatePbkdf2Password(newPassword);
            user.PasswordHashAlgorithm = Constants.PBKDF2HashAlgorithmId;
            user.HashedPassword = cred.Value;
            ReplaceCredentialInternal(user, cred);
        }

        private void ReplaceCredentialInternal(User user, Credential credential)
        {
            // Find the credentials we're replacing, if any
            var creds = user.Credentials
                .Where(cred => cred.Type == credential.Type)
                .ToList();
            foreach (var cred in creds)
            {
                user.Credentials.Remove(cred);
                CredentialRepository.DeleteOnCommit(cred);
            }

            user.Credentials.Add(credential);
        }
    }
}<|MERGE_RESOLUTION|>--- conflicted
+++ resolved
@@ -94,8 +94,12 @@
 
         public virtual User FindByEmailAddress(string emailAddress)
         {
-<<<<<<< HEAD
-            var allMatches = UserRepository.GetAll().Where(u => u.EmailAddress == emailAddress).Take(2).ToList();
+            var allMatches = UserRepository.GetAll()
+				.Include(u => u.Credentials)
+                .Include(u => u.Roles)
+                .Where(u => u.EmailAddress == emailAddress)
+				.Take(2)
+				.ToList();
 
             if (allMatches.Count == 1)
             {
@@ -108,13 +112,6 @@
         public virtual IList<User> FindAllByEmailAddress(string emailAddress)
         {
             return UserRepository.GetAll().Where(u => u.EmailAddress == emailAddress).ToList();
-=======
-            return UserRepository
-                .GetAll()
-                .Include(u => u.Credentials)
-                .Include(u => u.Roles)
-                .SingleOrDefault(u => u.EmailAddress == emailAddress);
->>>>>>> d07dcde1
         }
 
         public virtual IList<User> FindByUnconfirmedEmailAddress(string unconfirmedEmailAddress, string optionalUsername)
