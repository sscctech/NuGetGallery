--- conflicted
+++ resolved
@@ -10,11 +10,7 @@
         <meta charset="utf-8" />
         <meta http-equiv="X-UA-Compatible" content="IE=edge" />
         <title>NuGet Gallery Database Administration</title>
-<<<<<<< HEAD
-        <%: Styles.Render("~/content/css") %>
-=======
         <%: Styles.Render("~/Content/css") %>
->>>>>>> 738ea934
         <link href="~/favicon.ico" runat="server" rel="shortcut icon" type="image/x-icon" />
         <%: Scripts.Render("~/Scripts/modernizr") %>
         <asp:ContentPlaceHolder id="head" runat="server">
