--- conflicted
+++ resolved
@@ -5,8 +5,9 @@
     Layout = "~/Views/Shared/Gallery/Layout.cshtml";
 }
 
-<<<<<<< HEAD
 <section role="main" class="container main-container page-manage-curated-feed">
+    @ViewHelpers.AjaxAntiForgeryToken(Html)
+
     <div class="row">
         <div class="col-md-12">
             <h1 class="text-center">Curated Feed <a href="@Url.CuratedPackageList(0, "", Model.Name)" class="ms-noWrap">@Model.Name</a></h1>
@@ -123,20 +124,17 @@
         </div>
     </div>
 </section>
-=======
-@ViewHelpers.AjaxAntiForgeryToken(Html)
->>>>>>> bf85f5ab
 
 @section BottomScripts {
     <script>
         var urlFormat = "@Url.RouteUrl(RouteName.CuratedPackage, new { curatedFeedName = Model.Name, curatedPackageId = "PACKAGE_ID" })";
-        
+
         function deleteCuratedPackage(packageId) {
             $.ajax({
                 type: 'delete',
                 url: urlFormat.replace("PACKAGE_ID", packageId),
                 dataType: 'json',
-                data: addAjaxAntiForgeryToken({})
+                data: window.nuget.addAjaxAntiForgeryToken({})
             })
                 .error(function(jqXhr, textStatus, errorThrown) {
                     alert("Error: " + errorThrown);
@@ -150,7 +148,7 @@
             $.ajax({
                 type: 'patch',
                 url: urlFormat.replace("PACKAGE_ID", packageId),
-                data: addAjaxAntiForgeryToken({ included: included }),
+                data: window.nuget.addAjaxAntiForgeryToken({ included: included }),
                 dataType: 'json'
             })
                 .error(function(jqXhr, textStatus, errorThrown) {
