// Copyright (c) .NET Foundation. All rights reserved.
// Licensed under the Apache License, Version 2.0. See License.txt in the project root for license information.

using System;
using System.Collections.Generic;
using System.Linq;
using System.Net.Http;
using System.Threading.Tasks;
using Newtonsoft.Json.Linq;
using NuGet.Services.Search.Client;
using NuGet.Versioning;
using NuGetGallery.Configuration;

namespace NuGetGallery
{
    public class AutoCompleteServiceQuery
    {
        private readonly ServiceDiscoveryClient _serviceDiscoveryClient;
        private readonly string _autocompleteServiceResourceType;
        private readonly RetryingHttpClientWrapper _httpClient;

        public AutoCompleteServiceQuery(IAppConfiguration configuration)
        {
            if (configuration == null)
            {
                throw new ArgumentNullException(nameof(configuration));
            }

            _serviceDiscoveryClient = new ServiceDiscoveryClient(configuration.ServiceDiscoveryUri);
            _autocompleteServiceResourceType = configuration.AutocompleteServiceResourceType;
            _httpClient = new RetryingHttpClientWrapper(new HttpClient());
        }

        public async Task<IEnumerable<string>> RunServiceQuery(
            string queryString, 
            bool? includePrerelease,
            string semVerLevel = null)
        {
<<<<<<< HEAD
            queryString += $"&prerelease={includePrerelease ?? false}";

            NuGetVersion semVerLevelVersion;
            if (!string.IsNullOrEmpty(semVerLevel) && NuGetVersion.TryParse(semVerLevel, out semVerLevelVersion))
            {
                queryString += $"&semVerLevel={semVerLevel}";
            }
=======
            queryString = BuildQueryString(queryString, includePrerelease, semVerLevel);
>>>>>>> ffcf5276

            var endpoints = await _serviceDiscoveryClient.GetEndpointsForResourceType(_autocompleteServiceResourceType);
            endpoints = endpoints.Select(e => new Uri(e + queryString)).AsEnumerable();

            var result = await _httpClient.GetStringAsync(endpoints);
            var resultObject = JObject.Parse(result);

            return resultObject["data"].Select(entry => entry.ToString());
        }

        internal string BuildQueryString(string queryString, bool? includePrerelease, string semVerLevel = null)
        {
            queryString += $"&prerelease={includePrerelease ?? false}";

            NuGetVersion semVerLevelVersion;
            if (!string.IsNullOrEmpty(semVerLevel) && NuGetVersion.TryParse(semVerLevel, out semVerLevelVersion))
            {
                queryString += $"&semVerLevel={semVerLevel}";
            }

            if (string.IsNullOrEmpty(queryString))
            {
                return string.Empty;
            }

            return "?" + queryString.TrimStart('&');
        }
    }
}<|MERGE_RESOLUTION|>--- conflicted
+++ resolved
@@ -36,17 +36,7 @@
             bool? includePrerelease,
             string semVerLevel = null)
         {
-<<<<<<< HEAD
-            queryString += $"&prerelease={includePrerelease ?? false}";
-
-            NuGetVersion semVerLevelVersion;
-            if (!string.IsNullOrEmpty(semVerLevel) && NuGetVersion.TryParse(semVerLevel, out semVerLevelVersion))
-            {
-                queryString += $"&semVerLevel={semVerLevel}";
-            }
-=======
             queryString = BuildQueryString(queryString, includePrerelease, semVerLevel);
->>>>>>> ffcf5276
 
             var endpoints = await _serviceDiscoveryClient.GetEndpointsForResourceType(_autocompleteServiceResourceType);
             endpoints = endpoints.Select(e => new Uri(e + queryString)).AsEnumerable();
