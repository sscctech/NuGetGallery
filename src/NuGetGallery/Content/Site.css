/* This CSS file contains global styling for the site's overall look/feel */

/*  Color Palette
**************************************************************
Background: #fff
Borders: #ccc
Text: #666
Main Accent: #39922C
Links: #0071BC
*************************************************************/

/* Fonts
***************************************************************/

@font-face {
    font-family: 'FontAwesome';
    src: url('font/fontawesome-webfont.eot?v=3.0.2');
    src: url('font/fontawesome-webfont.eot?#iefix&v=3.0.2') format('embedded-opentype'), url('font/fontawesome-webfont.woff?v=3.0.2') format('woff'), url('font/fontawesome-webfont.ttf?v=3.0.2') format('truetype');
    font-weight: normal;
    font-style: normal;
}

/* Resets
***************************************************************/

html, body {
    height: 100%;
    margin: 0;
    padding: 0;
}

body {
    color: #333;
    font-family: "Segoe UI", "Trebuchet MS", Verdana, Helvetica, Sans-Serif;
    font-size: .85em;
}

section {
    margin-bottom: 20px;
}

/* Headings */

h1, h2, h3, h4, h5, h6 {
    font-weight: normal;
    margin: .6em 0;
}

h1 {
    font-size: 2.6em;
}

section h1 {
    font-size: 2.1em;
    margin-bottom: 2px;
}

h2 {
    font-size: 2em;
    margin-bottom: 2px;
}

h3 {
    font-size: 1.6em;
    margin-bottom: 0;
}

h4 {
    font-size: 1.4em;
}

h5 {
    font-size: 1.1em;
}

h6 {
    font-size: 1em;
}

    h1 img, h2 img, h3 img,
    h4 img, h5 img, h6 img {
        margin: 0;
    }

/* Page Headings*/

.page-heading {
    border-bottom: solid 1px #ccc;
    margin: 0 0 20px 0;
    padding-bottom: 10px;
}

.page-heading h1,
.page-heading h2 {
    margin: 0;
    padding: 0;
}

/* Aside Headings */

aside h1 {
    font-size: 1.154em;
}

aside h2 {
    font-size: 1.077em;
}

aside h3, aside h4, aside h5, aside h6 {
    font-size: 1em;
}

/* Lists */

li ul, li ol {
    margin: 0;
}

dl {
    margin: 0 0 1.5em 0;
}

    dl dt {
        font-weight: bold;
    }

dd {
    margin-left: 1.5em;
}

/* Text elements */
p {
    line-height: 1.538em;
    margin: 0 0 1em;
}

    p img.left {
        float: left;
        margin: 0.923em 0.923em 0.923em 0;
        padding: 0;
    }

    p img.right {
        float: right;
        margin: 0.923em 0 0.923em 0.923em;
    }

a {
    color: #0071bc;
    outline: none;
    text-decoration: none;
}

    a:hover {
        text-decoration: underline;
    }

    a img {
        border: none;
    }

blockquote {
    color: #666;
    font-style: italic;
    margin: 0.923em;
}

strong {
    font-weight: bold;
}

em, dfn {
    font-style: italic;
}

dfn {
    font-weight: bold;
}

sup, sub {
    line-height: 0;
}

abbr,
acronym {
    border-bottom: 1px dotted #666;
}

address {
    font-style: italic;
    margin: 0 0 0.923em;
}

del {
    color: #666;
}

pre {
    margin: 0.923em 0;
}

pre, code, tt {
    font: 1em 'andale mono', 'lucida console', monospace;
    line-height: 1.462em;
}

header, footer,
nav, section {
    display: block;
}

<<<<<<< HEAD
=======
.banner-warning {
    padding: 0.25em;
    font-size: 14pt;
    text-align: center;
    background: yellow;
    background-image: -moz-linear-gradient(top, #ffff00, #e5e600);
    background-image: -webkit-gradient(linear, 0 0, 0 100%, from(#ffff00), to(#e5e600));
    background-image: -webkit-linear-gradient(top, #ffff00, #e5e600);
    background-image: -o-linear-gradient(top, #ffff00, #e5e600);
    background-image: linear-gradient(to bottom, #ffff00, #e5e600);
}

.banner-urgent {
    padding: 0.25em;
    font-size: 14pt;
    text-align: center;
    color: white;
    background: red;
    background-image: -moz-linear-gradient(top, #ff0000, #e60000);
    background-image: -webkit-gradient(linear, 0 0, 0 100%, from(#ff0000), to(#e60000));
    background-image: -webkit-linear-gradient(top, #ff0000, #e60000);
    background-image: -o-linear-gradient(top, #ff0000, #e60000);
    background-image: linear-gradient(to bottom, #ff0000, #e60000);
}

    .banner-urgent a {
        color: white;
        text-decoration: underline;
    }

#outer-wrapper {
    background: url('../Content/Images/headerbackground.png') repeat-x top left #fff;
}

#content-wrapper {
    margin: 0 auto;
    min-width: 960px;
    width: 960px;
}

>>>>>>> 069d89d0
/* General */

.message {
    background-color: #eff7fa;
    border: solid 1px;
    color: #52a4ca;
    font-size: 1.3em;
    padding: 10px;
}

.error {
    background-color: #fbe3e4;
    color: #c13a3f;
    font-weight: 600;
}

.warning {
    background-color: #fff7c4;
    color: #ff9600;
}

<<<<<<< HEAD
/* Package Tags (on various pages) */
=======
.pending-edit-message,
.prerelease-message,
.not-latest-message {
    -moz-border-radius: 5px 5px 5px 5px;
    -webkit-border-radius: 5px 5px 5px 5px;
    border: 1px solid;
    border-radius: 5px 5px 5px 5px;
    font-size: 1.5em;
    margin: -0px 5px 20px 5px;
    padding: 5px;
    text-align: center;
}

.prerelease-message {
    background-color: #fff7c4;
    border-color: #ff9600;
    color: #ff9600;
}

.pending-edit-message,
.not-latest-message {
    background-color: #eff7fa;
    border-color: #52a4ca;
    color: #52a4ca;
}

/* Header */

header.main {
    height: 95px;
}

/* Navigation */

nav.main {
    clear: both;
    height: 42px;
    margin-bottom: 1px;
    margin-top: 10px;
}

    nav.main ul {
        margin: 0px;
        padding: 0px;
    }

        nav.main ul li {
            display: block;
            float: left;
            height: 42px;
        }

            nav.main ul li.current a {
                background-color: #e4f1f7;
                border: 1px solid #ebf2f5;
                border-bottom: none;
                border-top: 1px solid #fff;
                color: #195670;
                height: 46px;
                line-height: 44px;
                position: relative;
                text-decoration: none;
                top: -4px;
            }

        nav.main ul a {
            -moz-border-radius: 4px 4px 0 0;
            -webkit-border-radius: 4px 4px 0 0;
            /*CSS3 properties*/
            border-radius: 4px 4px 0 0;
            color: #fff;
            display: block;
            font-size: 1.2em;
            height: 42px;
            line-height: 44px;
            margin: 0 5px;
            padding: 0 10px;
            text-decoration: none;
        }

            nav.main ul a:hover {
                background-color: #3c3d44;
                text-decoration: none;
            }

/* Search */

#searchBox {
    -moz-border-radius: 4px;
    -webkit-border-radius: 4px;
    background-color: #fff;
    border: 0px;
    /*CSS3 properties*/
    border-radius: 4px;
    float: right;
    height: 32px;
    margin-top: 7px;
    padding-left: 5px;
    padding-right: 4px;
    vertical-align: top;
}

#searchBoxInput {
    border: 0px;
    color: #333;
    font-size: 20px;
    height: 30px;
    line-height: 30px;
    outline: none;
    padding: 0;
    width: 160px;
}


#searchBoxSubmit {
    -moz-border-radius: 0 4px 4px 0;
    -webkit-border-radius: 0 4px 4px 0;
    background-color: #fff;
    background-image: url("../Content/Images/searchbutton.png");
    border: none;
    border-radius: 0 4px 4px 0;
    cursor: pointer;
    height: 27px;
    margin: 0;
    box-shadow: none;
    text-indent: -9999px;
    vertical-align: bottom;
    width: 27px;
}

/* On Page Search */

#pageSearchBox {
    -moz-border-radius: 4px;
    -webkit-border-radius: 4px;
    background-color: #fff;
    border: 1px solid #333;
    border-radius: 4px;
    height: 32px;
    margin-top: 7px;
    padding-left: 5px;
    padding-right: 4px;
    vertical-align: top;
    width: 300px;
}

    #pageSearchBox #searchBoxInput {
        width: 265px;
    }


/* Logo */

#logo {
    float: left;
    padding: 20px 20px 0 0;
}

    #logo a {
        background: url(../Content/Images/nugetlogo.png) no-repeat;
        display: block;
        height: 75px;
        margin: 0;
        padding: 0;
        text-indent: -9999px;
        width: 345px;
    }

/* User Info */

.user-display {
    color: #fff;
    font-weight: 600;
    float: right;
    margin-top: 80px;
    padding-right: 7px;
}

    .user-display a {
        color: #fff;
        font-weight: 600;
    }

        .user-display a:hover {
            text-decoration: underline;
        }

/* Body */

#body {
    padding-bottom: 14px;
    padding-top: 20px;
}

#sideColumn {
    float: left;
    width: 25%;
}

#mainColumn {
    float: right;
    margin-bottom: 20px;
    width: 75%;
}

    #mainColumn > h1,
    .page-heading {
        border-bottom: solid 1px #ccc;
        margin: 0 0 20px 0;
        padding-bottom: 10px;
    }

hgroup.page-heading h1,
hgroup.page-heading h2 {
    display: inline;
}

hgroup.page-heading h2 {
    padding-left: 7px;
}

/* Featured */

.featured {
    -moz-border-radius: 3px;
    -webkit-border-radius: 3px;
    background-color: rgb(246, 246, 246);
    border: solid 1px #dedede;
    border-radius: 3px;
    margin: 10px auto;
    padding: 20px 10px 0 10px;
}

    .featured div {
        float: left;
        margin-right: 5px;
        width: 410px;
    }

        .featured div h1 {
            font-size: 1.85em;
            margin-top: 0;
            padding-top: 0;
        }

        .featured div p {
            font-size: 1.5em;
            line-height: 1.4em;
        }

            .featured div p.sub {
                font-size: 1.4em;
                line-height: 1.3em;
            }

        .featured div a.install {
            -moz-border-radius: 4px;
            -webkit-border-radius: 4px;
            background-color: #4585aa;
            background-image: -ms-linear-gradient(top, #4585aa 0%, #376783 100%);
            background-image: -o-linear-gradient(top, #4585aa 0%, #376783 100%);
            background-image: -webkit-linear-gradient(top, #4585aa 0%, #376783 100%);
            background-image: linear-gradient(top, #4585aa 0%, #376783 100%);
            border: solid 1px #376783;
            border-radius: 4px;
            box-shadow: inset 0px 0px 1px rgba(255, 255, 255, 1), 1px 1px 1px rgba(0, 0, 0, 0.3);
            color: #fff;
            display: block;
            font-size: 2em;
            line-height: 2em;
            margin-top: 25px;
            text-align: center;
            width: 95%;
        }

            .featured div a.install:hover {
                background-color: #376783;
                background-image: -ms-linear-gradient(top, #64a3c8 0%, #1d4760 100%);
                background-image: -o-linear-gradient(top, #64a3c8 0%, #1d4760 100%);
                background-image: -webkit-linear-gradient(top, #64a3c8 0%, #1d4760 100%);
                background-image: linear-gradient(top, #64a3c8 0%, #1d4760 100%);
                border-color: #4585aa;
                text-decoration: none;
            }

/* Aggregate Stats */

.aggstats {
    background: #555;
    display: none;
}

    .aggstats .stat {
        color: #bbb;
        display: inline-block;
        font-weight: bold;
        margin: 0;
        padding: 0.5em 0;
        text-align: center;
        width: 33%;
        *zoom: 1;
    }

    .aggstats .num {
        color: #f9f9f9;
        display: block;
        font-family: monospace;
        font-size: 3em;
        line-height: 0.9em;
    }

        .aggstats .num > span {
            position: relative;
        }

/* Aggregate Stats Error */

.aggstatserr {
    background: #e8fc14;
    display: none;
}

    .aggstatserr .err {
        color: #622020;
        display: inline-block;
        font-weight: bold;
        margin: 0;
        padding: 0.5em 0;
        text-align: center;
        width: 33%;
        *zoom: 1;
    }

/* Account/Actions */

#actions h1 {
    font-size: 2em;
}

#actions ul {
    margin: 0;
    padding: 0;
}

#actions li {
    list-style: none;
}

    #actions li h2 {
        font-size: 1.5em;
    }

a.action-menu-link:hover {
    text-decoration: none;
}

.action-menu-icon {
    min-width: 1em;
    text-align: center;
    color: #0071bc;
    display: inline-block !important;
}

a.action-menu-link:hover .action-menu-text {
    text-decoration: underline;
}

/* Sequence Steps */

.sequence {
    letter-spacing: 1px;
    list-style-position: inside;
    margin: 0;
    padding: 0;
}

    .sequence li {
        border: solid 1px #333;
        box-shadow: inset 0px 0px 1px rgba(255, 255, 255, 1), 1px 1px 1px rgba(0, 0, 0, 0.3);
        color: #333;
        float: left;
        height: 35px;
        line-height: 35px;
        margin: 0 30px 20px 0;
        padding: 0 20px;
        width: auto;
    }

        .sequence li.past,
        .sequence li.current {
            background-color: #4585aa;
            background-image: -ms-linear-gradient(top, #4585aa 0%, #376783 100%);
            background-image: -o-linear-gradient(top, #4585aa 0%, #376783 100%);
            background-image: -webkit-linear-gradient(top, #4585aa 0%, #376783 100%);
            background-image: linear-gradient(top, #4585aa 0%, #376783 100%);
            border-color: #376783;
            color: #fff;
        }

        .sequence li.current {
            font-weight: 600;
            height: 41px;
            line-height: 41px;
            margin-top: -3px;
            text-decoration: underline;
        }


/* Tags */
>>>>>>> 069d89d0

ul.tags {
    list-style: none;
    margin: 0;
    padding: 0;
}

    ul.tags li {
        display: inline;
        padding-right: 6px;
    }

/* Package Owners (on various pages) */

ul.owners {
    list-style: none;
    margin: 0;
    padding: 0;
}

<<<<<<< HEAD
ul.owners li { margin-bottom: 12px; }

a.owner:hover {
    text-decoration: none;
=======
    #dependencySets > li > h4 {
        border-bottom: solid 1px #333;
        display: inline;
        margin: 2px 0;
    }

ul.dependencySet {
    list-style: none;
    margin: 5px 0 10px 0;
    padding: 0;
}

    ul.dependencySet li {
        font-size: 1.25em;
        padding-right: 6px;
    }

/* Owners */

.owners {
    list-style: none;
    margin: 0;
    padding: 0;
}

.owner:hover {
    text-decoration: none;
}

.owner-image {
    margin-right: 5px;
}


/* Package Details */

#packageDetails {
    list-style: none;
    margin: 0;
    padding: 0;
}

    #packageDetails h3 {
        color: #52a4ca;
    }

    #packageDetails p {
        margin-left: 10px;
    }


/* Package Page */

.package-page h3 {
    font-size: 1.75em;
    margin: 20px 0 6px -6px;
    margin-bottom: 6px;
    margin-top: 25px;
}


/* Package Verify Upload Page */

button.edit-button,
button.undo-button {
    color: #5a92c2;
    cursor: pointer;
    border: none;
    background: none;
}

/* Package Edit Page */

.edit-root {
    font-size: 1.3em;
}

.edit-tree, .edit-tree-selected {
    position: relative;
    left: 1em;
}

.edit-root-selected, .edit-tree-selected {
    font-weight: bold;
    margin: 5px 0;
}

/* Package page owners */

.package-page .owners li {
    margin-bottom: 12px;
}

.package-page a.owner {
>>>>>>> 069d89d0
    color: #333;
    font-size: 1.4em;
}

.owner-image { margin-right: 5px; }

<<<<<<< HEAD
/* Authors */
=======
/* Tags & Authors */

.package-page ul.tags li a,
.package-page p.authors {
    font-size: 1.25em;
}
>>>>>>> 069d89d0

p.authors { font-size: 1.25em; }

<<<<<<< HEAD
/* Large Package Icon - up to 128x128 */
=======
/* Large Icon 128x128 */
>>>>>>> 069d89d0

.logo {
    max-height: 128px;
    max-width: 128px;
    display: block;
    margin: 0 0 20px 0;
}

/* Stats */

.stat {
    margin-bottom: 20px;
}

.stat-number {
    font: 2.3em 'andale mono', 'lucida console', monospace;
    letter-spacing: 1px;
    line-height: 1.4em;
    margin: 0;
}

.stat-label {
    font-size: 1.25em;
    line-height: 1em;
    margin: -7px 0 0 5px;
}

<<<<<<< HEAD
/* License Gadget */
=======
/* License */
>>>>>>> 069d89d0

.block {
    margin-top: 1.5em;
    margin-bottom: 2em;
    margin-left: 0;
    margin-right: 2em;
    padding: 1.1em;
    background: #e4f1f7;
}

.block-title {
    margin-top: 0;
    margin-bottom: 0;
    text-align: left;
    font-size: 1.25em;
    color: #0071BC;
}

.block-notice {
    color: red;
    padding: 0.1em;
    display: inline-block;
}

#sonatypeHeader {
    margin-top: 0;
    margin-bottom: 1.75em;
    text-align: left;
    font-size: 0.7em;
    color: black;
}

.licenseName {
    margin-top: 0.5em;
    margin-bottom: 0.5em;
    font-size: 0.9em;
    font-weight: 600;
}

.block-link {
    margin-top: 0.25em;
    margin-bottom: 0.25em;
    font-size: 0.9em;
}

.block-text {
    margin-top: 0.25em;
    margin-bottom: 0.25em;
    font-size: 0.9em;
}

#enableDisableLicenseReportButton {
    margin: 0 auto;
    margin-top: 1.5em;
    display: block;
    font-size: 0.9em;
}

.fadedLicenseName {
    margin-top: 0.5em;
    margin-bottom: 0.5em;
    font-size: 0.9em;
    font-weight: 600;
    color: grey;
}

.block-fadedLink {
    margin-top: 0.25em;
    margin-bottom: 0.25em;
    font-size: 0.9em;
    color: lightblue;
}

/* Side Column Navigation */

#sideColumn nav ul {
    font-size: 1.25em;
    list-style: none;
    margin: 0;
    padding: 0;
}

    #sideColumn nav ul li {
        margin: 0;
        padding: 0;
    }

/* List Packages Page */

<<<<<<< HEAD
.search h1 {
    font-size: 2.3em;
    margin: 0;
    padding: 0;
=======
hgroup.search h1 {
    font-size: 2.3em;
>>>>>>> 069d89d0
}

.search h2 {
    font-size: 1.5em;
    margin: 0;
    padding: 0;
}

fieldset.search {
    margin: 0;
    text-align: right;
}

    fieldset.search label {
        display: inline;
        margin-left: 10px;
    }

#searchResults {
    list-style: none;
    margin: 0;
    padding: 0;
}

/* List Package */

section.package {
    border-top: 1px solid #ccc;
    padding-top: 10px;
}

    section.package div.minimum-client-version {
        float: right;
    }

    section.package.my-package {
        background: url("Images/yourpackage.png") no-repeat 100% 0;
    }

    section.package .main {
        margin-left: 70px;
    }

    section.package header {
        margin-bottom: 5px;
    }

<<<<<<< HEAD
section.package h1 {
    font-size: 1.75em;
    display: inline-block;
    word-break: break-all;
    margin: 0;
}
=======
    section.package h1 {
        font-size: 1.75em;
        margin: 0;
    }
>>>>>>> 069d89d0

    section.package h2 {
        display: inline;
        font-size: 1.25em;
    }

    section.package ul,
    section.package li {
        display: inline;
    }

    section.package p {
        line-height: 1.25em;
        margin-bottom: 5px;
    }

    section.package .downloads {
        display: inline;
        font-size: 1.25em;
        font-weight: 600;
    }

    section.package div.tags {
        border-left: 1px solid #ccc;
        display: inline;
        margin-left: 10px;
        padding-left: 10px;
    }

        section.package div.tags h2 {
            margin-right: 5px;
        }

    section.package div.licenses {
        border-left: 1px solid #ccc;
        display: inline;
        margin-left: 10px;
        padding-left: 10px;
    }

        section.package div.licenses h2 {
            margin-right: 5px;
        }

        section.package div.licenses p {
            display: inline;
        }

<<<<<<< HEAD
=======
    section.package .side {
        float: left;
        width: 70px;
    }

        section.package .side img {
            display: block;
            margin: 0 auto;
            max-width: 48px;
            max-height: 48px;
        }

/* Package Contents page */

#upsellMessage {
    margin: 0px 0px 10px 0px;
}

#contentsNav {
    float: left;
    width: 28%;
    height: 450px;
    padding: 5px 5px 0px 5px;
    margin-bottom: 50px;
    border: 1px solid darkgray;
    overflow: auto;
    white-space: nowrap;
}

#metadataLabel {
    font-size: 1.1em;
}

#metadata .nodependency {
    font-size: 0.9em;
    margin: 0px 0px 4px 25px;
}

#metadata .toplabel {
    vertical-align: top;
}

#contents {
    float: right;
    width: 68%;
    margin-bottom: 50px;
    padding: 5px 5px 0px 5px;
    height: 450px;
    border: 1px solid darkgray;
    overflow: auto;
    position: relative;
}

    #contents .header {
        font-size: 1.1em;
        margin: 0px 10px 0px 0px;
    }

img.packageicon {
    vertical-align: top;
    width: 50px;
    height: 50px;
}

#fileContentContainer {
    display: none;
}

#progressMessage {
    background-color: lightyellow;
    padding: 10px 2px 10px 20px;
    border: 1px solid gray;
    display: none;
    position: absolute;
    top: 100px;
    left: 50px;
    right: 50px;
    z-index: 100;
    font-size: 1.2em;
}

#fileImage {
    border: 1px solid gray;
    margin-top: 10px;
    max-height: 400px;
    max-width: 400px;
    display: none;
}

>>>>>>> 069d89d0
/* Pager */

ul.pager {
    font-size: 1.5em;
    list-style: none;
    margin: 0;
    padding: 0;
    text-align: center;
}

    ul.pager li {
        display: inline;
    }

        ul.pager li.previous {
            border-right: solid 1px #ccc;
            padding-right: 7px;
        }

<<<<<<< HEAD
ul.pager li.next { padding-left: 10px; }
=======
        ul.pager li.next {
            padding-left: 10px;
        }
>>>>>>> 069d89d0

/* Sexy Table */

.sexy-table {
    border-collapse: collapse;
    font-size: 1.1em;
}

    /* header */

    .sexy-table thead tr {
        border-bottom: solid 1px #333;
    }

    .sexy-table th {
        font-size: 1.25em;
        font-weight: normal;
        padding: 5px 15px 0px 0px;
        text-align: left;
    }

        /* actions */

        .sexy-table th.actions {
            text-indent: -9999px;
        }

    .sexy-table td.actions {
        width: 32px;
    }

        .sexy-table td.actions a.table-action-link {
            text-decoration: none;
        }

    /* body */

    .sexy-table tbody tr {
        margin-bottom: 10px;
    }

<<<<<<< HEAD
.sexy-table tbody tr.recommended { font-weight: 800; word-break: break-all; }
=======
        .sexy-table tbody tr:hover {
            background-color: #f4f5f6;
        }
>>>>>>> 069d89d0

        .sexy-table tbody tr.recommended {
            font-weight: 800;
        }

    .sexy-table tbody td {
        padding: 5px 25px 5px 0;
    }

        .sexy-table tbody td.actions {
            padding: 2px 5px;
        }

    /* footer */

    .sexy-table tfoot {
        border-bottom: solid 1px #333;
        font-weight: 600;
    }

        .sexy-table tfoot td {
            padding: 3px 0;
        }

        .sexy-table tfoot tr {
            border-top: 2px solid #333;
        }


/* Pivot Table */

.pivot-table {
    border-collapse: collapse;
    font-size: 1.1em;
}

    /* header */

    .pivot-table thead tr {
        border-bottom: solid 1px #333;
    }

    .pivot-table th {
        font-size: 1.25em;
        font-weight: normal;
        padding: 5px 15px 0px 0px;
        text-align: left;
    }

    /* body */

    .pivot-table tbody tr {
        margin-bottom: 10px;
    }

    .pivot-table tbody td {
        padding: 5px 25px 5px 0;
    }

/* stats Table */

.stats-table {
    border-collapse: collapse;
    font-size: 1.1em;
}

    /* header */

    .stats-table thead tr {
        border-bottom: solid 1px #333;
    }

    .stats-table th {
        font-size: 1.25em;
        font-weight: normal;
        padding: 5px 5px 0px 0px;
        text-align: left;
    }

    /* body */

    .stats-table tbody tr {
        margin-bottom: 10px;
    }

        .stats-table tbody tr:hover {
            background-color: #f4f5f6;
        }

    .stats-table tbody td {
        padding: 5px 5px 5px 0;
    }

    /* footer */

    .stats-table tfoot {
        border-bottom: solid 1px #333;
        font-weight: 600;
    }

        .stats-table tfoot td {
            padding: 3px 0;
        }

        .stats-table tfoot tr {
            border-top: 2px solid #333;
        }


/* statistics */

.statistics-number {
    text-align: right;
}

.statistics-report-title {
    font-size: 1.8em;
    margin-bottom: 4px;
}

.statistics-layout {
    width: 400px;
    float: left;
    padding: 25px;
}

.statistics-more {
    font-weight: bold;
}

.statistics-total-div {
    height: 100px;
    width: 200px;
}

.statistics-total {
    font-weight: bold;
    font-size: 1.5em;
    position: relative;
    top: 30px;
    left: 60px;
}

.statistics-rank {
    font-size: 0.8em;
}

.statistics-pivot {
    float: left;
}

.statistics-sidebar {
    float: left;
    width: 160px;
    height: 300px;
    font-size: 1.25em;
    font-weight: normal;
    padding: 5px 10px 0px 0px;
}

.statistics-data {
    float: left;
}

.statistics-graph {
    float: left;
}

.statistics-dimensions-table {
    position: relative;
    top: 50px;
}

.axis path,
.axis line {
    fill: none;
    stroke: #000;
    shape-rendering: crispEdges;
}

.bar {
    fill: steelblue;
}

    .bar:hover {
        fill: orange;
    }

.line {
    fill: none;
    stroke: steelblue;
    stroke-width: 1.5px;
}

.line-graph-dot {
    fill: steelblue;
}

    .line-graph-dot:hover {
        fill: orange;
    }

<<<<<<< HEAD
    /* Forms */
=======
/* NuGet Badge */

.nuget-badge code {
    -moz-border-radius: 5px;
    -webkit-border-radius: 5px;
    background-color: #202020;
    border: 4px solid #c0c0c0;
    border-radius: 5px;
    box-shadow: 2px 2px 3px #6e6e6e;
    color: #e2e2e2;
    display: block;
    font: 1.5em 'andale mono', 'lucida console', monospace;
    line-height: 1.5em;
    overflow: auto;
    padding: 15px;
}

/* Forms */

.form-inline {
    display: inline-block;
}
>>>>>>> 069d89d0

form ul {
    list-style: none;
    margin: 0;
    padding: 0;
}

fieldset.form {
    border: none;
    clear: both;
    padding: 0;
}

    fieldset.form legend {
        display: none;
    }

.form-field p { margin-left: 10px; }

.form-field h3 { color: #52a4ca; }

.form-field {
    margin-bottom: 10px;
    position: relative;
}

<<<<<<< HEAD
.form-field label {
    color: #52a4ca;
    display: block;
    font-size: 1.25em;
    margin-bottom: 5px;
}

.form-field label.checkbox { display: inline; }

.form-field textarea,
.form-field input[type="email"],
.form-field input[type="text"],
.form-field input[type="file"],
.form-field input[type="url"],
.form-field input[type="password"] {
    background: #fff url("../content/images/inputBackground.png") repeat-x;
    border: solid 1px #ccc;
    color: #7f8c7d;
    font-size: 1.25em;
    padding: 5px 0 5px 10px;
    vertical-align: middle;
    width: 400px;
}

.form-field input[type="checkbox"] { border-left: none; }

.form-field input[type="url"] { width: 100%; }

.form-field select {
    color: #7f8c7d;
    font-size: 1.25em;
    padding: 2px;
    margin: 0px 0px 10px 0;
}

.form-field textarea {
    font-family: inherit; /* fixes an oddity that textarea doesn't inherit by default*/
    width: 100%;
    height: 140px;
}
=======
    .form-field label {
        color: #52a4ca;
        display: block;
        font-size: 1.25em;
        margin-bottom: 5px;
    }
>>>>>>> 069d89d0

        .form-field label.checkbox {
            display: inline;
        }

    .form-field textarea,
    .form-field input[type="email"],
    .form-field input[type="text"],
    .form-field input[type="file"],
    .form-field input[type="url"],
    .form-field input[type="password"] {
        background: #fff url("../content/images/inputBackground.png") repeat-x;
        border: solid 1px #ccc;
        color: #7f8c7d;
        font-size: 1.25em;
        padding: 5px 0 5px 10px;
        vertical-align: middle;
        width: 400px;
        /* This won't work in IE7, but it will only produce a minor layout quirk */
        -moz-box-sizing: border-box;
        -webkit-box-sizing: border-box;
        box-sizing: border-box;
    }

    .form-field.form-field-full input {
        width: 100%;
    }

<<<<<<< HEAD
.form-field select[data-edited=true] {
    border-left: solid 4px #2ef12e;
    padding-left: 0px;
}
=======
    .form-field textarea {
        font-family: inherit; /* fixes an oddity that textarea doesn't inherit by default*/
        width: 100%;
        height: 140px;
    }

        .form-field input[data-val-required],
        .form-field textarea[data-val-required] {
            border-left: solid 5px #52a4ca;
        }

        .form-field input[data-edited=true],
        .form-field textarea[data-edited=true] {
            border-left: solid 5px #2ef12e;
            padding-left: 6px;
        }

    .form-field select {
        color: #7f8c7d;
        font-size: 1.25em;
        padding: 2px;
        margin: 0px 0px 10px 0;
    }
>>>>>>> 069d89d0

        .form-field select[data-edited=true] {
            border-left: solid 4px #2ef12e;
            padding-left: 0px;
        }

    .form-field textarea[disabled],
    .form-field input[type="email"][disabled],
    .form-field input[type="text"][disabled],
    .form-field input[type="file"][disabled],
    .form-field input[type="password"][disabled],
    .form input[type="submit"][disabled],
    .form input[type="submit"][disabled]:hover {
        background: silver;
        cursor: not-allowed;
        border: none;
        opacity: 0.65;
        filter: alpha(opacity=65);
        color: #333;
        background-color: #e6e6e6;
    }

<<<<<<< HEAD
=======
#bug-report-panel {
    font-size: 1em;
    line-height: 1.2em;
    padding: 5px;
    position: absolute;
    top: 130px;
    z-index: 550;
    display: none;
}

.form-field input[type="url"] {
    width: 100%;
}

.form-field input[type="checkbox"] {
    border-left: none;
}

>>>>>>> 069d89d0
.form-field input.input-validation-error,
.form-field textarea.input-validation-error {
    border-left: solid 5px #ca5252;
}

/* flyout Text */

.field-hint-message,
.field-validation-error {
    font-size: 1em;
    left: 440px;
    line-height: 1.2em;
    padding: 5px;
    position: absolute;
    top: 30px;
    width: 400px;
    z-index: 550;
}

textarea + .field-validation-error {
    top: auto;
    left: auto;
    position: static;
}

.field-validation-error.block-validation-error {
    position: static;
    display: block;
    margin-left: 2px;
    margin-top: 5px;
}

<<<<<<< HEAD
=======

#form-field-reason {
    margin-bottom: 20px;
}

#report-abuse-message {
    top: 4.6em;
}

>>>>>>> 069d89d0
.field-hint-message {
    background-color: #eff7fa;
    border: solid 1px #52a4ca;
    display: none;
}

.field-validation-error {
    background-color: #fbe3e4;
    border: solid 1px #c13a3f;
    display: block;
}

.form-field input:focus ~ .field-hint-message {
    display: block;
}

input:focus ~ .field-validation-error ~ .field-hint-message {
    display: none;
}

a.btn {
    color: white;
    text-decoration: none;
    padding: 1px 6px;
    display: block;
    /* This won't work in IE7, but it will only produce a minor layout quirk */
    -moz-box-sizing: border-box;
    -webkit-box-sizing: border-box;
    box-sizing: border-box;
}

.btn.btn-inline {
    display: inline-block;
}

a:hover.btn {
    color: white;
    text-decoration: none;
}

button, input[type="submit"], .btn {
    font-family: "Segoe UI", "Trebuchet MS", Verdana, Helvetica, Sans-Serif;
    background-color: #4585aa;
    background-image: -ms-linear-gradient(top, #4585aa 0%, #376783 100%);
    background-image: -o-linear-gradient(top, #4585aa 0%, #376783 100%);
    background-image: -webkit-linear-gradient(top, #4585aa 0%, #376783 100%);
    background-image: linear-gradient(top, #4585aa 0%, #376783 100%);
    border: solid 1px #376783;
    box-shadow: inset 0px 0px 1px rgba(255, 255, 255, 1), 1px 1px 1px rgba(0, 0, 0, 0.3);
    color: #fff;
    cursor: pointer;
    font-size: 1.25em;
    font-weight: 500;
    margin: 0;
    text-decoration: none;
    width: auto;
}

    input[type="submit"]:hover, .btn:hover {
        background-color: #307A25;
        background-image: -ms-linear-gradient(top, #307A25 0%, #2C9E1B 100%);
        background-image: -o-linear-gradient(top, #307A25 0%, #2C9E1B 100%);
        background-image: -webkit-linear-gradient(top, #307A25 0%, #2C9E1B 100%);
        background-image: linear-gradient(top, #307A25 0%, #2C9E1B 100%);
        border-color: #307A25;
    }

.form a.cancel {
    font-size: 1.25em;
}

.form input:focus {
    outline: none;
}

.form img {
    display: block;
    margin: 15px 0;
}

.validation-summary-errors,
.field-validation-error {
    color: #c13a3f;
}

.validation-summary-errors {
    font-size: 1.25em;
    font-weight: 600;
}

    .validation-summary-errors li {
        list-style: none;
    }

.PoliteCaptcha.editor-field .field-validation-error {
    position: static;
    width: 300px;
}

/* To fix alignment of generated reCAPTCHA table */

.PoliteCaptcha.editor-field table {
    margin-left: -3px !important;
}

<<<<<<< HEAD
/* Last Updated Timestamp (in various places)*/
.last-updated
{
    margin-top: 1em;
=======
/* Errors */

.error-content {
    margin-top: 80px;
}

.error-show-code {
    background-image: url("../Content/Images/errorPage.png");
    background-repeat: no-repeat;
    height: 125px;
    left: 0;
    position: fixed;
    top: 0;
    text-indent: -9999px;
    width: 220px;
}

/* Footer */

.clear-fix {
    clear: both;
}

#layout-footer {
    background: #e4f1f7;
    border-top: 1px solid #d3e7fe;
>>>>>>> 069d89d0
    clear: both;
    color: grey;
    font-size: 8pt;
}

/* Sequence Steps */

<<<<<<< HEAD
.sequence {
    letter-spacing: 1px;
    list-style-position: inside;
    margin: 0;
    padding: 0;
}

.sequence li {
    border: solid 1px #333;
    box-shadow: inset 0px 0px 1px rgba(255, 255, 255, 1), 1px 1px 1px rgba(0, 0, 0, 0.3);
    color: #333;
    float: left;
    height: 35px;
    line-height: 35px;
    margin: 0 30px 20px 0;
    padding: 0 20px;
    width: auto;
}

.sequence li.past,
.sequence li.current {
    background-color: #4585aa;
    background-image: -ms-linear-gradient(top, #4585aa 0%, #376783 100%);
    background-image: -o-linear-gradient(top, #4585aa 0%, #376783 100%);
    background-image: -webkit-linear-gradient(top, #4585aa 0%, #376783 100%);
    background-image: linear-gradient(top, #4585aa 0%, #376783 100%);
    border-color: #376783;
    color: #fff;
}

.sequence li.current {
    font-weight: 600;
    height: 41px;
    line-height: 41px;
    margin-top: -3px;
    text-decoration: underline;
=======
    footer#footer p {
        margin: 0;
        padding: 0;
    }

        footer#footer p#releaseTag {
            margin: 10px 0 0 0;
        }

            footer#footer p#releaseTag a {
                color: #3e483c;
            }

                footer#footer p#releaseTag a:hover {
                    color: #0071bc;
                    text-decoration: underline;
                }

    footer#footer ul.recommended {
        list-style: none;
        margin: 0 auto;
        padding: 0;
    }

        footer#footer ul.recommended li {
            float: left;
            margin-left: 0;
            padding: 10px;
            text-align: left;
            width: 170px;
        }

            footer#footer ul.recommended li a {
                display: block;
                font-size: 1.3em;
            }

            footer#footer ul.recommended li p {
                font-size: .9em;
            }

    footer#footer div.license {
        clear: both;
        font-size: .7em;
    }

/* async upload */
form .async-upload-panel {
    display: none;
    margin-top: 40px;
    margin-bottom: 20px;
}

form .async-upload-progress-initial {
    width: 300px;
    height: 15px;
    background-color: yellow;
}

form .async-upload-progress-advance {
    width: 0;
    height: 15px;
    display: block;
    background-color: green;
}

#service-alert {
    display: none;
}

.last-updated {
    margin-top: 1em;
    clear: both;
    color: grey;
    font-size: 8pt;
}

.btn.btn-big {
    width: 100%;
    font-size: 23px;
    padding: 0.25em;
}


/* Sign In/Register */
#signIn {
    display: inline-block;
    vertical-align: top;
    width: 45%;
    height: 100%;
    margin-left: 5%;
}

    #signIn.signIn-solo {
        margin: 0;
        width: 100%;
    }

#signIn-solo-form {
    width: 45%;
}

#signIn-lostpassword {
    margin-top: 1em;
}

.verticalSeparator {
    display: inline-block;
    vertical-align: middle;
    border-left: solid 1px black;
    height: 100%;
    padding: 0;
    margin: 0;
    margin-top: 5%;
    margin-bottom: 5%;
}

.externalaccount-form {
    width: 45%;
}

#register {
    /* Register form, as a "side-car", i.e. sharing space with the sign-in form */
    height: 100%;
    display: inline-block;
    vertical-align: top;
    width: 45%;
    margin-right: 3%;
}

#register-form {
    margin-bottom: 1em;
}

#register-policies {
    background-color: #eff7fa;
    border: solid 1px;
    color: #52a4ca;
    font-size: 1.3em;
    padding: 10px;
}

#signin-providermessage {
    margin-top: 1em;
}

ul#signin-providerlist {
    padding: 0;
    margin-top: 1em;
}

li.signin-authprovider {
    font-size: 14pt;
    list-style-type: none;
    padding-bottom: 5px;
}

.btn.signin-authprovider-link {
    text-align: left;
}

a.signin-authprovider-link:hover {
    text-decoration: none;
}

.signin-authprovider-icon {
    font-size: 22pt;
    margin: 0;
    margin-left: 5px;
    margin-right: 8px;
}

ul.actionlist {
    margin: 0;
    padding: 5px;
    padding-left: 0;
    width: 100%;
}

    ul.actionlist li.actionlist-item {
        margin: 0;
        margin-left: 5px;
        list-style-type: none;
        width: 472px;
        float: left;
    }

        ul.actionlist li.actionlist-item a.actionlist-item-link {
            background-color: #eff7fa;
            border: 1px solid silver;
            box-shadow: inset 0px 0px 1px rgba(255, 255, 255, 1), 1px 1px 1px rgba(0, 0, 0, 0.3);
            padding: 0.5em;
            color: black;
            float: left;
            height: 100px;
        }

            ul.actionlist li.actionlist-item a.actionlist-item-link:hover {
                background-color: white;
            }

            ul.actionlist li.actionlist-item a.actionlist-item-link .actionlist-item-header {
                font-size: 1.5em;
            }

            ul.actionlist li.actionlist-item a.actionlist-item-link .actionlist-item-header {
                color: #0071bc;
            }

                ul.actionlist li.actionlist-item a.actionlist-item-link:hover .actionlist-item-header .actionlist-item-header-text {
                    text-decoration: underline;
                }

        ul.actionlist li.actionlist-item a.actionlist-item-link:hover {
            text-decoration: none
        }

ul.accordian {
    margin: 0;
    padding: 5px;
}

    ul.accordian li.accordian-item {
        background-color: #eff7fa;
        margin: 0.5em 0;
        padding: 0.5em;
        list-style-type: none;
        border: 1px solid silver;
        box-shadow: inset 0px 0px 1px rgba(255, 255, 255, 1), 1px 1px 1px rgba(0, 0, 0, 0.3);
        min-height: 32px;
    }

        ul.accordian li.accordian-item .accordian-item-actions {
            float: right;
            margin-top: 3px;
        }

        ul.accordian li.accordian-item .accordian-item-title {
            font-size: 16pt;
            margin-bottom: 1em;
        }

        ul.accordian li.accordian-item .accordian-item-subtitle {
            font-size: 12pt;
            margin-left: 1em;
        }
            ul.accordian li.accordian-item .accordian-item-subtitle .owner-image {
                margin-bottom: -8px;
            }

        ul.accordian li.accordian-item .accordian-item-content {
            padding-top: 1em;
        }

        ul.accordian li.accordian-item .accordian-expand-link {
            display: inline-block;
            margin-top: 0.25em;
        }

        ul.accordian li.accordian-item.accordian-item-disabled {
            background-color: white;
            border: 1px dashed silver;
            box-shadow: none;
        }

            ul.accordian li.accordian-item.accordian-item-disabled .accordian-item-title, li.accordian-item-disabled .accordian-item-subtitle {
                font-style: italic;
            }

#account-accordian {
    clear: both;
}

#account-apikeysample {
    background-color: #202020;
    border: 2px solid #c0c0c0;
    color: #c0c0c0;
    display: block;
    font: 1.2em 'andale mono', 'lucida console', monospace;
    line-height: 1.5em;
    margin: 15px 0 0;
    overflow: auto;
    padding: 15px;
}

/* Script-related Classes */
.s-hidden {
    display: none;
}

/* Icons */
.nucon-nuget-w {
    background: url('images/icons/nuget_32_mono_w.png');
    width: 32px;
    height: 32px;
    padding: 0;
    margin: 0;
    margin-left: 3px;
    margin-right: 3px;
    display: inline-block;
    vertical-align: bottom;
}

.nucon-nuget-b {
    background: url('images/icons/nuget_32_mono_b.png');
    width: 32px;
    height: 32px;
    padding: 0;
    margin: 0;
    margin-left: 3px;
    margin-right: 3px;
    display: inline-block;
    vertical-align: bottom;
>>>>>>> 069d89d0
}<|MERGE_RESOLUTION|>--- conflicted
+++ resolved
@@ -209,49 +209,6 @@
     display: block;
 }
 
-<<<<<<< HEAD
-=======
-.banner-warning {
-    padding: 0.25em;
-    font-size: 14pt;
-    text-align: center;
-    background: yellow;
-    background-image: -moz-linear-gradient(top, #ffff00, #e5e600);
-    background-image: -webkit-gradient(linear, 0 0, 0 100%, from(#ffff00), to(#e5e600));
-    background-image: -webkit-linear-gradient(top, #ffff00, #e5e600);
-    background-image: -o-linear-gradient(top, #ffff00, #e5e600);
-    background-image: linear-gradient(to bottom, #ffff00, #e5e600);
-}
-
-.banner-urgent {
-    padding: 0.25em;
-    font-size: 14pt;
-    text-align: center;
-    color: white;
-    background: red;
-    background-image: -moz-linear-gradient(top, #ff0000, #e60000);
-    background-image: -webkit-gradient(linear, 0 0, 0 100%, from(#ff0000), to(#e60000));
-    background-image: -webkit-linear-gradient(top, #ff0000, #e60000);
-    background-image: -o-linear-gradient(top, #ff0000, #e60000);
-    background-image: linear-gradient(to bottom, #ff0000, #e60000);
-}
-
-    .banner-urgent a {
-        color: white;
-        text-decoration: underline;
-    }
-
-#outer-wrapper {
-    background: url('../Content/Images/headerbackground.png') repeat-x top left #fff;
-}
-
-#content-wrapper {
-    margin: 0 auto;
-    min-width: 960px;
-    width: 960px;
-}
-
->>>>>>> 069d89d0
 /* General */
 
 .message {
@@ -273,153 +230,55 @@
     color: #ff9600;
 }
 
-<<<<<<< HEAD
 /* Package Tags (on various pages) */
-=======
-.pending-edit-message,
-.prerelease-message,
-.not-latest-message {
-    -moz-border-radius: 5px 5px 5px 5px;
-    -webkit-border-radius: 5px 5px 5px 5px;
-    border: 1px solid;
-    border-radius: 5px 5px 5px 5px;
-    font-size: 1.5em;
-    margin: -0px 5px 20px 5px;
-    padding: 5px;
-    text-align: center;
-}
-
-.prerelease-message {
-    background-color: #fff7c4;
-    border-color: #ff9600;
-    color: #ff9600;
-}
-
-.pending-edit-message,
-.not-latest-message {
-    background-color: #eff7fa;
-    border-color: #52a4ca;
-    color: #52a4ca;
-}
-
-/* Header */
-
-header.main {
-    height: 95px;
-}
-
-/* Navigation */
-
-nav.main {
-    clear: both;
-    height: 42px;
-    margin-bottom: 1px;
-    margin-top: 10px;
-}
-
-    nav.main ul {
-        margin: 0px;
-        padding: 0px;
-    }
-
-        nav.main ul li {
-            display: block;
-            float: left;
-            height: 42px;
-        }
-
-            nav.main ul li.current a {
-                background-color: #e4f1f7;
-                border: 1px solid #ebf2f5;
-                border-bottom: none;
-                border-top: 1px solid #fff;
-                color: #195670;
-                height: 46px;
-                line-height: 44px;
-                position: relative;
-                text-decoration: none;
-                top: -4px;
-            }
-
-        nav.main ul a {
-            -moz-border-radius: 4px 4px 0 0;
-            -webkit-border-radius: 4px 4px 0 0;
-            /*CSS3 properties*/
-            border-radius: 4px 4px 0 0;
-            color: #fff;
-            display: block;
-            font-size: 1.2em;
-            height: 42px;
-            line-height: 44px;
-            margin: 0 5px;
-            padding: 0 10px;
-            text-decoration: none;
-        }
-
-            nav.main ul a:hover {
-                background-color: #3c3d44;
-                text-decoration: none;
-            }
-
-/* Search */
-
-#searchBox {
-    -moz-border-radius: 4px;
-    -webkit-border-radius: 4px;
-    background-color: #fff;
-    border: 0px;
-    /*CSS3 properties*/
-    border-radius: 4px;
+
+#pageSearchBox #searchBoxInput { width: 265px; }
+
+
+    /* Logo */
+
+#logo {
+    float: left;
+    padding: 20px 20px 0 0;
+}
+
+#logo a {
+    background: url(../Content/Images/nugetlogo.png) no-repeat;
+    display: block;
+    height: 75px;
+    margin: 0;
+    padding: 0;
+    text-indent: -9999px;
+    width: 345px;
+}
+
+/* User Info */
+
+.user-display {
+    color: #fff;
+    font-weight: 600;
     float: right;
-    height: 32px;
-    margin-top: 7px;
-    padding-left: 5px;
-    padding-right: 4px;
-    vertical-align: top;
-}
-
-#searchBoxInput {
-    border: 0px;
-    color: #333;
-    font-size: 20px;
-    height: 30px;
-    line-height: 30px;
-    outline: none;
-    padding: 0;
-    width: 160px;
-}
-
-
-#searchBoxSubmit {
-    -moz-border-radius: 0 4px 4px 0;
-    -webkit-border-radius: 0 4px 4px 0;
-    background-color: #fff;
-    background-image: url("../Content/Images/searchbutton.png");
-    border: none;
-    border-radius: 0 4px 4px 0;
-    cursor: pointer;
-    height: 27px;
-    margin: 0;
-    box-shadow: none;
-    text-indent: -9999px;
-    vertical-align: bottom;
-    width: 27px;
-}
-
-/* On Page Search */
-
-#pageSearchBox {
-    -moz-border-radius: 4px;
-    -webkit-border-radius: 4px;
-    background-color: #fff;
-    border: 1px solid #333;
-    border-radius: 4px;
-    height: 32px;
-    margin-top: 7px;
-    padding-left: 5px;
-    padding-right: 4px;
-    vertical-align: top;
-    width: 300px;
+    margin-top: 80px;
+    padding-right: 7px;
+}
+
+.user-display a {
+    color: #fff;
+    font-weight: 600;
+}
+
+.user-display a:hover { text-decoration: underline; }
+
+/* Body */
+
+#body {
+    padding-bottom: 14px;
+    padding-top: 20px;
+}
+
+#sideColumn {
+    float: left;
+    width: 25%;
 }
 
     #pageSearchBox #searchBoxInput {
@@ -475,218 +334,6 @@
     width: 25%;
 }
 
-#mainColumn {
-    float: right;
-    margin-bottom: 20px;
-    width: 75%;
-}
-
-    #mainColumn > h1,
-    .page-heading {
-        border-bottom: solid 1px #ccc;
-        margin: 0 0 20px 0;
-        padding-bottom: 10px;
-    }
-
-hgroup.page-heading h1,
-hgroup.page-heading h2 {
-    display: inline;
-}
-
-hgroup.page-heading h2 {
-    padding-left: 7px;
-}
-
-/* Featured */
-
-.featured {
-    -moz-border-radius: 3px;
-    -webkit-border-radius: 3px;
-    background-color: rgb(246, 246, 246);
-    border: solid 1px #dedede;
-    border-radius: 3px;
-    margin: 10px auto;
-    padding: 20px 10px 0 10px;
-}
-
-    .featured div {
-        float: left;
-        margin-right: 5px;
-        width: 410px;
-    }
-
-        .featured div h1 {
-            font-size: 1.85em;
-            margin-top: 0;
-            padding-top: 0;
-        }
-
-        .featured div p {
-            font-size: 1.5em;
-            line-height: 1.4em;
-        }
-
-            .featured div p.sub {
-                font-size: 1.4em;
-                line-height: 1.3em;
-            }
-
-        .featured div a.install {
-            -moz-border-radius: 4px;
-            -webkit-border-radius: 4px;
-            background-color: #4585aa;
-            background-image: -ms-linear-gradient(top, #4585aa 0%, #376783 100%);
-            background-image: -o-linear-gradient(top, #4585aa 0%, #376783 100%);
-            background-image: -webkit-linear-gradient(top, #4585aa 0%, #376783 100%);
-            background-image: linear-gradient(top, #4585aa 0%, #376783 100%);
-            border: solid 1px #376783;
-            border-radius: 4px;
-            box-shadow: inset 0px 0px 1px rgba(255, 255, 255, 1), 1px 1px 1px rgba(0, 0, 0, 0.3);
-            color: #fff;
-            display: block;
-            font-size: 2em;
-            line-height: 2em;
-            margin-top: 25px;
-            text-align: center;
-            width: 95%;
-        }
-
-            .featured div a.install:hover {
-                background-color: #376783;
-                background-image: -ms-linear-gradient(top, #64a3c8 0%, #1d4760 100%);
-                background-image: -o-linear-gradient(top, #64a3c8 0%, #1d4760 100%);
-                background-image: -webkit-linear-gradient(top, #64a3c8 0%, #1d4760 100%);
-                background-image: linear-gradient(top, #64a3c8 0%, #1d4760 100%);
-                border-color: #4585aa;
-                text-decoration: none;
-            }
-
-/* Aggregate Stats */
-
-.aggstats {
-    background: #555;
-    display: none;
-}
-
-    .aggstats .stat {
-        color: #bbb;
-        display: inline-block;
-        font-weight: bold;
-        margin: 0;
-        padding: 0.5em 0;
-        text-align: center;
-        width: 33%;
-        *zoom: 1;
-    }
-
-    .aggstats .num {
-        color: #f9f9f9;
-        display: block;
-        font-family: monospace;
-        font-size: 3em;
-        line-height: 0.9em;
-    }
-
-        .aggstats .num > span {
-            position: relative;
-        }
-
-/* Aggregate Stats Error */
-
-.aggstatserr {
-    background: #e8fc14;
-    display: none;
-}
-
-    .aggstatserr .err {
-        color: #622020;
-        display: inline-block;
-        font-weight: bold;
-        margin: 0;
-        padding: 0.5em 0;
-        text-align: center;
-        width: 33%;
-        *zoom: 1;
-    }
-
-/* Account/Actions */
-
-#actions h1 {
-    font-size: 2em;
-}
-
-#actions ul {
-    margin: 0;
-    padding: 0;
-}
-
-#actions li {
-    list-style: none;
-}
-
-    #actions li h2 {
-        font-size: 1.5em;
-    }
-
-a.action-menu-link:hover {
-    text-decoration: none;
-}
-
-.action-menu-icon {
-    min-width: 1em;
-    text-align: center;
-    color: #0071bc;
-    display: inline-block !important;
-}
-
-a.action-menu-link:hover .action-menu-text {
-    text-decoration: underline;
-}
-
-/* Sequence Steps */
-
-.sequence {
-    letter-spacing: 1px;
-    list-style-position: inside;
-    margin: 0;
-    padding: 0;
-}
-
-    .sequence li {
-        border: solid 1px #333;
-        box-shadow: inset 0px 0px 1px rgba(255, 255, 255, 1), 1px 1px 1px rgba(0, 0, 0, 0.3);
-        color: #333;
-        float: left;
-        height: 35px;
-        line-height: 35px;
-        margin: 0 30px 20px 0;
-        padding: 0 20px;
-        width: auto;
-    }
-
-        .sequence li.past,
-        .sequence li.current {
-            background-color: #4585aa;
-            background-image: -ms-linear-gradient(top, #4585aa 0%, #376783 100%);
-            background-image: -o-linear-gradient(top, #4585aa 0%, #376783 100%);
-            background-image: -webkit-linear-gradient(top, #4585aa 0%, #376783 100%);
-            background-image: linear-gradient(top, #4585aa 0%, #376783 100%);
-            border-color: #376783;
-            color: #fff;
-        }
-
-        .sequence li.current {
-            font-weight: 600;
-            height: 41px;
-            line-height: 41px;
-            margin-top: -3px;
-            text-decoration: underline;
-        }
-
-
-/* Tags */
->>>>>>> 069d89d0
-
 ul.tags {
     list-style: none;
     margin: 0;
@@ -706,131 +353,21 @@
     padding: 0;
 }
 
-<<<<<<< HEAD
 ul.owners li { margin-bottom: 12px; }
 
 a.owner:hover {
     text-decoration: none;
-=======
-    #dependencySets > li > h4 {
-        border-bottom: solid 1px #333;
-        display: inline;
-        margin: 2px 0;
-    }
-
-ul.dependencySet {
-    list-style: none;
-    margin: 5px 0 10px 0;
-    padding: 0;
-}
-
-    ul.dependencySet li {
-        font-size: 1.25em;
-        padding-right: 6px;
-    }
-
-/* Owners */
-
-.owners {
-    list-style: none;
-    margin: 0;
-    padding: 0;
-}
-
-.owner:hover {
-    text-decoration: none;
-}
-
-.owner-image {
-    margin-right: 5px;
-}
-
-
-/* Package Details */
-
-#packageDetails {
-    list-style: none;
-    margin: 0;
-    padding: 0;
-}
-
-    #packageDetails h3 {
-        color: #52a4ca;
-    }
-
-    #packageDetails p {
-        margin-left: 10px;
-    }
-
-
-/* Package Page */
-
-.package-page h3 {
-    font-size: 1.75em;
-    margin: 20px 0 6px -6px;
-    margin-bottom: 6px;
-    margin-top: 25px;
-}
-
-
-/* Package Verify Upload Page */
-
-button.edit-button,
-button.undo-button {
-    color: #5a92c2;
-    cursor: pointer;
-    border: none;
-    background: none;
-}
-
-/* Package Edit Page */
-
-.edit-root {
-    font-size: 1.3em;
-}
-
-.edit-tree, .edit-tree-selected {
-    position: relative;
-    left: 1em;
-}
-
-.edit-root-selected, .edit-tree-selected {
-    font-weight: bold;
-    margin: 5px 0;
-}
-
-/* Package page owners */
-
-.package-page .owners li {
-    margin-bottom: 12px;
-}
-
-.package-page a.owner {
->>>>>>> 069d89d0
     color: #333;
     font-size: 1.4em;
 }
 
 .owner-image { margin-right: 5px; }
 
-<<<<<<< HEAD
 /* Authors */
-=======
-/* Tags & Authors */
-
-.package-page ul.tags li a,
-.package-page p.authors {
-    font-size: 1.25em;
-}
->>>>>>> 069d89d0
 
 p.authors { font-size: 1.25em; }
 
-<<<<<<< HEAD
 /* Large Package Icon - up to 128x128 */
-=======
-/* Large Icon 128x128 */
->>>>>>> 069d89d0
 
 .logo {
     max-height: 128px;
@@ -858,11 +395,7 @@
     margin: -7px 0 0 5px;
 }
 
-<<<<<<< HEAD
 /* License Gadget */
-=======
-/* License */
->>>>>>> 069d89d0
 
 .block {
     margin-top: 1.5em;
@@ -952,15 +485,10 @@
 
 /* List Packages Page */
 
-<<<<<<< HEAD
 .search h1 {
     font-size: 2.3em;
     margin: 0;
     padding: 0;
-=======
-hgroup.search h1 {
-    font-size: 2.3em;
->>>>>>> 069d89d0
 }
 
 .search h2 {
@@ -1008,29 +536,22 @@
         margin-bottom: 5px;
     }
 
-<<<<<<< HEAD
+    section.package h1 {
+        font-size: 1.75em;
+        margin: 0;
+    }
+
+    section.package h2 {
+        display: inline;
+        font-size: 1.25em;
+    }
+
 section.package h1 {
     font-size: 1.75em;
     display: inline-block;
     word-break: break-all;
     margin: 0;
 }
-=======
-    section.package h1 {
-        font-size: 1.75em;
-        margin: 0;
-    }
->>>>>>> 069d89d0
-
-    section.package h2 {
-        display: inline;
-        font-size: 1.25em;
-    }
-
-    section.package ul,
-    section.package li {
-        display: inline;
-    }
 
     section.package p {
         line-height: 1.25em;
@@ -1069,8 +590,6 @@
             display: inline;
         }
 
-<<<<<<< HEAD
-=======
     section.package .side {
         float: left;
         width: 70px;
@@ -1083,84 +602,6 @@
             max-height: 48px;
         }
 
-/* Package Contents page */
-
-#upsellMessage {
-    margin: 0px 0px 10px 0px;
-}
-
-#contentsNav {
-    float: left;
-    width: 28%;
-    height: 450px;
-    padding: 5px 5px 0px 5px;
-    margin-bottom: 50px;
-    border: 1px solid darkgray;
-    overflow: auto;
-    white-space: nowrap;
-}
-
-#metadataLabel {
-    font-size: 1.1em;
-}
-
-#metadata .nodependency {
-    font-size: 0.9em;
-    margin: 0px 0px 4px 25px;
-}
-
-#metadata .toplabel {
-    vertical-align: top;
-}
-
-#contents {
-    float: right;
-    width: 68%;
-    margin-bottom: 50px;
-    padding: 5px 5px 0px 5px;
-    height: 450px;
-    border: 1px solid darkgray;
-    overflow: auto;
-    position: relative;
-}
-
-    #contents .header {
-        font-size: 1.1em;
-        margin: 0px 10px 0px 0px;
-    }
-
-img.packageicon {
-    vertical-align: top;
-    width: 50px;
-    height: 50px;
-}
-
-#fileContentContainer {
-    display: none;
-}
-
-#progressMessage {
-    background-color: lightyellow;
-    padding: 10px 2px 10px 20px;
-    border: 1px solid gray;
-    display: none;
-    position: absolute;
-    top: 100px;
-    left: 50px;
-    right: 50px;
-    z-index: 100;
-    font-size: 1.2em;
-}
-
-#fileImage {
-    border: 1px solid gray;
-    margin-top: 10px;
-    max-height: 400px;
-    max-width: 400px;
-    display: none;
-}
-
->>>>>>> 069d89d0
 /* Pager */
 
 ul.pager {
@@ -1180,13 +621,7 @@
             padding-right: 7px;
         }
 
-<<<<<<< HEAD
 ul.pager li.next { padding-left: 10px; }
-=======
-        ul.pager li.next {
-            padding-left: 10px;
-        }
->>>>>>> 069d89d0
 
 /* Sexy Table */
 
@@ -1228,17 +663,11 @@
         margin-bottom: 10px;
     }
 
-<<<<<<< HEAD
-.sexy-table tbody tr.recommended { font-weight: 800; word-break: break-all; }
-=======
         .sexy-table tbody tr:hover {
             background-color: #f4f5f6;
         }
->>>>>>> 069d89d0
-
-        .sexy-table tbody tr.recommended {
-            font-weight: 800;
-        }
+
+.sexy-table tbody tr.recommended { font-weight: 800; word-break: break-all; }
 
     .sexy-table tbody td {
         padding: 5px 25px 5px 0;
@@ -1437,32 +866,11 @@
         fill: orange;
     }
 
-<<<<<<< HEAD
-    /* Forms */
-=======
-/* NuGet Badge */
-
-.nuget-badge code {
-    -moz-border-radius: 5px;
-    -webkit-border-radius: 5px;
-    background-color: #202020;
-    border: 4px solid #c0c0c0;
-    border-radius: 5px;
-    box-shadow: 2px 2px 3px #6e6e6e;
-    color: #e2e2e2;
-    display: block;
-    font: 1.5em 'andale mono', 'lucida console', monospace;
-    line-height: 1.5em;
-    overflow: auto;
-    padding: 15px;
-}
-
 /* Forms */
 
 .form-inline {
     display: inline-block;
 }
->>>>>>> 069d89d0
 
 form ul {
     list-style: none;
@@ -1489,30 +897,23 @@
     position: relative;
 }
 
-<<<<<<< HEAD
-.form-field label {
-    color: #52a4ca;
-    display: block;
-    font-size: 1.25em;
-    margin-bottom: 5px;
-}
-
-.form-field label.checkbox { display: inline; }
-
-.form-field textarea,
-.form-field input[type="email"],
-.form-field input[type="text"],
-.form-field input[type="file"],
-.form-field input[type="url"],
-.form-field input[type="password"] {
-    background: #fff url("../content/images/inputBackground.png") repeat-x;
-    border: solid 1px #ccc;
-    color: #7f8c7d;
-    font-size: 1.25em;
-    padding: 5px 0 5px 10px;
-    vertical-align: middle;
-    width: 400px;
-}
+    .form-field label {
+        color: #52a4ca;
+        display: block;
+        font-size: 1.25em;
+        margin-bottom: 5px;
+    }
+
+        .form-field input[data-val-required],
+        .form-field textarea[data-val-required] {
+            border-left: solid 5px #52a4ca;
+        }
+
+        .form-field input[data-edited=true],
+        .form-field textarea[data-edited=true] {
+            border-left: solid 5px #2ef12e;
+            padding-left: 6px;
+        }
 
 .form-field input[type="checkbox"] { border-left: none; }
 
@@ -1525,77 +926,6 @@
     margin: 0px 0px 10px 0;
 }
 
-.form-field textarea {
-    font-family: inherit; /* fixes an oddity that textarea doesn't inherit by default*/
-    width: 100%;
-    height: 140px;
-}
-=======
-    .form-field label {
-        color: #52a4ca;
-        display: block;
-        font-size: 1.25em;
-        margin-bottom: 5px;
-    }
->>>>>>> 069d89d0
-
-        .form-field label.checkbox {
-            display: inline;
-        }
-
-    .form-field textarea,
-    .form-field input[type="email"],
-    .form-field input[type="text"],
-    .form-field input[type="file"],
-    .form-field input[type="url"],
-    .form-field input[type="password"] {
-        background: #fff url("../content/images/inputBackground.png") repeat-x;
-        border: solid 1px #ccc;
-        color: #7f8c7d;
-        font-size: 1.25em;
-        padding: 5px 0 5px 10px;
-        vertical-align: middle;
-        width: 400px;
-        /* This won't work in IE7, but it will only produce a minor layout quirk */
-        -moz-box-sizing: border-box;
-        -webkit-box-sizing: border-box;
-        box-sizing: border-box;
-    }
-
-    .form-field.form-field-full input {
-        width: 100%;
-    }
-
-<<<<<<< HEAD
-.form-field select[data-edited=true] {
-    border-left: solid 4px #2ef12e;
-    padding-left: 0px;
-}
-=======
-    .form-field textarea {
-        font-family: inherit; /* fixes an oddity that textarea doesn't inherit by default*/
-        width: 100%;
-        height: 140px;
-    }
-
-        .form-field input[data-val-required],
-        .form-field textarea[data-val-required] {
-            border-left: solid 5px #52a4ca;
-        }
-
-        .form-field input[data-edited=true],
-        .form-field textarea[data-edited=true] {
-            border-left: solid 5px #2ef12e;
-            padding-left: 6px;
-        }
-
-    .form-field select {
-        color: #7f8c7d;
-        font-size: 1.25em;
-        padding: 2px;
-        margin: 0px 0px 10px 0;
-    }
->>>>>>> 069d89d0
 
         .form-field select[data-edited=true] {
             border-left: solid 4px #2ef12e;
@@ -1618,27 +948,27 @@
         background-color: #e6e6e6;
     }
 
-<<<<<<< HEAD
-=======
-#bug-report-panel {
-    font-size: 1em;
-    line-height: 1.2em;
-    padding: 5px;
-    position: absolute;
-    top: 130px;
-    z-index: 550;
-    display: none;
-}
-
-.form-field input[type="url"] {
-    width: 100%;
-}
-
-.form-field input[type="checkbox"] {
-    border-left: none;
-}
-
->>>>>>> 069d89d0
+.form-field select[data-edited=true] {
+    border-left: solid 4px #2ef12e;
+    padding-left: 0px;
+}
+
+.form-field textarea[disabled],
+.form-field input[type="email"][disabled],
+.form-field input[type="text"][disabled],
+.form-field input[type="file"][disabled],
+.form-field input[type="password"][disabled],
+.form input[type="submit"][disabled],
+.form input[type="submit"][disabled]:hover {
+    background: silver;
+    cursor: not-allowed;
+    border: none;
+    opacity: 0.65;
+    filter: alpha(opacity=65);
+    color: #333;
+    background-color: #e6e6e6;
+}
+
 .form-field input.input-validation-error,
 .form-field textarea.input-validation-error {
     border-left: solid 5px #ca5252;
@@ -1671,18 +1001,6 @@
     margin-top: 5px;
 }
 
-<<<<<<< HEAD
-=======
-
-#form-field-reason {
-    margin-bottom: 20px;
-}
-
-#report-abuse-message {
-    top: 4.6em;
-}
-
->>>>>>> 069d89d0
 .field-hint-message {
     background-color: #eff7fa;
     border: solid 1px #52a4ca;
@@ -1788,39 +1106,13 @@
     margin-left: -3px !important;
 }
 
-<<<<<<< HEAD
 /* Last Updated Timestamp (in various places)*/
 .last-updated
 {
-    margin-top: 1em;
-=======
-/* Errors */
-
-.error-content {
-    margin-top: 80px;
-}
-
-.error-show-code {
-    background-image: url("../Content/Images/errorPage.png");
-    background-repeat: no-repeat;
-    height: 125px;
-    left: 0;
-    position: fixed;
-    top: 0;
-    text-indent: -9999px;
-    width: 220px;
-}
-
-/* Footer */
-
 .clear-fix {
     clear: both;
 }
-
-#layout-footer {
-    background: #e4f1f7;
-    border-top: 1px solid #d3e7fe;
->>>>>>> 069d89d0
+    margin-top: 1em;
     clear: both;
     color: grey;
     font-size: 8pt;
@@ -1828,7 +1120,6 @@
 
 /* Sequence Steps */
 
-<<<<<<< HEAD
 .sequence {
     letter-spacing: 1px;
     list-style-position: inside;
@@ -1865,82 +1156,6 @@
     line-height: 41px;
     margin-top: -3px;
     text-decoration: underline;
-=======
-    footer#footer p {
-        margin: 0;
-        padding: 0;
-    }
-
-        footer#footer p#releaseTag {
-            margin: 10px 0 0 0;
-        }
-
-            footer#footer p#releaseTag a {
-                color: #3e483c;
-            }
-
-                footer#footer p#releaseTag a:hover {
-                    color: #0071bc;
-                    text-decoration: underline;
-                }
-
-    footer#footer ul.recommended {
-        list-style: none;
-        margin: 0 auto;
-        padding: 0;
-    }
-
-        footer#footer ul.recommended li {
-            float: left;
-            margin-left: 0;
-            padding: 10px;
-            text-align: left;
-            width: 170px;
-        }
-
-            footer#footer ul.recommended li a {
-                display: block;
-                font-size: 1.3em;
-            }
-
-            footer#footer ul.recommended li p {
-                font-size: .9em;
-            }
-
-    footer#footer div.license {
-        clear: both;
-        font-size: .7em;
-    }
-
-/* async upload */
-form .async-upload-panel {
-    display: none;
-    margin-top: 40px;
-    margin-bottom: 20px;
-}
-
-form .async-upload-progress-initial {
-    width: 300px;
-    height: 15px;
-    background-color: yellow;
-}
-
-form .async-upload-progress-advance {
-    width: 0;
-    height: 15px;
-    display: block;
-    background-color: green;
-}
-
-#service-alert {
-    display: none;
-}
-
-.last-updated {
-    margin-top: 1em;
-    clear: both;
-    color: grey;
-    font-size: 8pt;
 }
 
 .btn.btn-big {
@@ -2179,5 +1394,4 @@
     margin-right: 3px;
     display: inline-block;
     vertical-align: bottom;
->>>>>>> 069d89d0
 }