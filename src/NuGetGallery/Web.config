﻿<?xml version="1.0" encoding="utf-8"?>
<!--
  For more information on how to configure your ASP.NET application, please visit
  http://go.microsoft.com/fwlink/?LinkId=152368
  
  NOTE: If you debug this on your local machine with IIS 7 then install the URL Rewrite Module
  http://www.iis.net/downloads/microsoft/url-rewrite
  -->
<configuration>
    <configSections>
        <section name="entityFramework" type="System.Data.Entity.Internal.ConfigFile.EntityFrameworkSection, EntityFramework, Version=5.0.0.0, Culture=neutral, PublicKeyToken=b77a5c561934e089" requirePermission="false" />
        <sectionGroup name="elmah">
            <section name="security" requirePermission="false" type="Elmah.SecuritySectionHandler, Elmah" />
            <section name="errorLog" requirePermission="false" type="Elmah.ErrorLogSectionHandler, Elmah" />
            <section name="errorMail" requirePermission="false" type="Elmah.ErrorMailSectionHandler, Elmah" />
            <section name="errorFilter" requirePermission="false" type="Elmah.ErrorFilterSectionHandler, Elmah" />
        </sectionGroup>
        <section name="dataCacheClients" type="Microsoft.ApplicationServer.Caching.DataCacheClientsSection, Microsoft.ApplicationServer.Caching.Core" allowLocation="true" allowDefinition="Everywhere" />
        <section name="glimpse" type="Glimpse.Core.Configuration.Section, Glimpse.Core" />
    </configSections>
    <appSettings>
        <!-- ASP.Net settings -->
        <add key="webpages:Version" value="2.0.0.0" />
        <add key="PreserveLoginUrl" value="true" />
        <add key="ClientValidationEnabled" value="true" />
        <add key="UnobtrusiveJavaScriptEnabled" value="true" />

        <!-- development only key, override on live site -->
        <add key="reCAPTCHA::PrivateKey" value="6LcebdwSAAAAAI5dI90LpPMFGKDxdCt6fjwEwMut" />
        <add key="reCAPTCHA::PublicKey" value="6LcebdwSAAAAAFI06sH9RRb2VP1HFCjYpg74lKG7" />

        <add key="Gallery.ReleaseBranch" value="dev" />
        <add key="Gallery.ReleaseName" value="" />
        <add key="Gallery.ReleaseSha" value="123abc" />
        <add key="Gallery.ReleaseTime" value="2013-03-20 15:07:41 " />

        <!-- Gallery Settings. See IAppConfiguration -->
        <!-- If you're running in Azure, we suggest you set these in your .cscfg file. -->

        <!-- Use these settings for local non-SSL testing -->
        <add key="Gallery.RequireSSL" value="false" />
        <!-- Use these settings for local SSL testing (configure it in VS first) -->
        <!--<add key="Gallery.Require" value="true" />
        <add key="Gallery.SSLPort" value="44300" /> -->
        <!-- VS usually uses "44300" as the port. If that's taken, it uses "44301", "44302", and so on. -->
        
        <!-- 
            Location for the Lucene Index.
                AppData -> ~/App_Data/Lucene,
                Temp -> [Path.GetTempPath()]/NuGetGallery/Lucene,
        -->
        <add key="Gallery.LuceneIndexLocation" value="AppData" />
        
        <add key="Gallery.Environment" value="Development" />
        <add key="Gallery.SiteRoot" value="http://nuget.org/" />
        <add key="Gallery.GalleryOwner" value="NuGet Gallery &lt;nugetgallery@outercurve.org&gt;" />
        <add key="Gallery.ConfirmEmailAddresses" value="true" />
        <add key="Gallery.HasWorker" value="false" />

        <!-- Feature Configuration -->
        <add key="Feature.FriendlyLicenses" value="false" />
    </appSettings>
    <connectionStrings>
<<<<<<< HEAD
        <!-- If you don't have Visual Studio 2012 installed, use this connection string instead of the LocalDB one for local testing -->
        <!--<add name="NuGetGallery" connectionString="Data Source=.\SQLEXPRESS;Initial Catalog=NuGetGallery;Integrated Security=SSPI" providerName="System.Data.SqlClient" />-->
        <add name="Gallery.SqlServer" connectionString="Data Source=(LocalDB)\v11.0;Initial Catalog=NuGetGallery.EntitiesContext;Integrated Security=SSPI" providerName="System.Data.SqlClient" />
=======
        <add name="Gallery.SqlServer" connectionString="Data Source=(LocalDB)\v11.0;Initial Catalog=NuGetGallery;Integrated Security=SSPI" providerName="System.Data.SqlClient" />
>>>>>>> fcd2f0eb
    </connectionStrings>
    <elmah>
        <security allowRemoteAccess="true" />
        <errorFilter>
            <test>
                <equal binding="HttpStatusCode" value="404" type="Int32" />
            </test>
        </errorFilter>
        <errorLog type="Elmah.SqlErrorLog, Elmah" connectionStringName="NuGetGallery" />
    </elmah>
    <!-- Ensure only Admins may access elmah and glimpse -->
    <location path="Admin" inheritInChildApplications="false">
        <system.web>
            <httpHandlers>
                <add verb="GET" path="Glimpse" type="Glimpse.AspNet.HttpHandler, Glimpse.AspNet" />
                <add verb="POST,GET,HEAD" path="Errors.axd" type="Elmah.ErrorLogPageFactory, Elmah" />
            </httpHandlers>
            <authorization>
                <allow roles="Admins" />
                <deny users="*" />
            </authorization>
            <customErrors mode="RemoteOnly" />
        </system.web>
        <system.webServer>
            <handlers>
                <add name="Glimpse" path="Glimpse" verb="GET" type="Glimpse.AspNet.HttpHandler, Glimpse.AspNet" preCondition="integratedMode" />
                <add name="Elmah" path="Errors.axd" verb="POST,GET,HEAD" type="Elmah.ErrorLogPageFactory, Elmah" preCondition="integratedMode" />
            </handlers>
            <httpErrors>
                <clear />
            </httpErrors>
        </system.webServer>
    </location>
    <!-- Allow some very specific set of name to be used with the ~/package and ~/api/vX/package/ routes -->
    <location path="packages">
        <system.web>
            <httpHandlers configSource="Web.ForbiddenHandlers.config" />
        </system.web>
        <system.webServer>
            <security>
                <requestFiltering>
                    <fileExtensions allowUnlisted="true">
                        <remove fileExtension=".config" />
                        <remove fileExtension=".rules" />
                        <remove fileExtension=".resources" />
                    </fileExtensions>
                </requestFiltering>
            </security>
        </system.webServer>
    </location>
    <location path="api/v1/package">
        <system.web>
            <httpHandlers configSource="Web.ForbiddenHandlers.config" />
        </system.web>
        <system.webServer>
            <security>
                <requestFiltering>
                    <fileExtensions allowUnlisted="true">
                        <remove fileExtension=".config" />
                        <remove fileExtension=".rules" />
                        <remove fileExtension=".resources" />
                    </fileExtensions>
                </requestFiltering>
            </security>
        </system.webServer>
    </location>
    <location path="api/v2/package">
        <system.web>
            <httpHandlers configSource="Web.ForbiddenHandlers.config" />
        </system.web>
        <system.webServer>
            <security>
                <requestFiltering>
                    <fileExtensions allowUnlisted="true">
                        <remove fileExtension=".config" />
                        <remove fileExtension=".rules" />
                        <remove fileExtension=".resources" />
                    </fileExtensions>
                </requestFiltering>
            </security>
        </system.webServer>
    </location>
    <!--
    For a description of web.config changes for .NET 4.5 see http://go.microsoft.com/fwlink/?LinkId=235367.

    The following attributes can be set on the <httpRuntime> tag.
      <system.Web>
        <httpRuntime targetFramework="4.5" />
      </system.Web>
  -->
    <system.web>
        <compilation debug="true" targetFramework="4.5">
            <assemblies>
                <add assembly="System.Web.Abstractions, Version=4.0.0.0, Culture=neutral, PublicKeyToken=31BF3856AD364E35" />
                <add assembly="System.Web.Helpers, Version=2.0.0.0, Culture=neutral, PublicKeyToken=31BF3856AD364E35" />
                <add assembly="System.Web.Routing, Version=2.0.0.0, Culture=neutral, PublicKeyToken=31BF3856AD364E35" />
                <add assembly="System.Web.Mvc, Version=4.0.0.0, Culture=neutral, PublicKeyToken=31BF3856AD364E35" />
                <add assembly="System.Web.WebPages, Version=2.0.0.0, Culture=neutral, PublicKeyToken=31BF3856AD364E35" />
            </assemblies>
        </compilation>
        <authentication mode="Forms">
            <forms loginUrl="~/Users/Account/LogOn" timeout="2880" />
        </authentication>
        <pages controlRenderingCompatibilityVersion="4.0">
            <namespaces>
                <add namespace="System.Web.Helpers" />
                <add namespace="System.Web.Mvc" />
                <add namespace="System.Web.Mvc.Ajax" />
                <add namespace="System.Web.Mvc.Html" />
                <add namespace="System.Web.Routing" />
                <add namespace="System.Web.WebPages" />
            </namespaces>
        </pages>
        <httpRuntime targetFramework="4.5" maxQueryStringLength="12000" maxRequestLength="2000000000" requestPathInvalidCharacters="&lt;,&gt;,*,%,:,\,?" />
        <httpModules>
            <add name="ErrorFilter" type="Elmah.ErrorFilterModule, Elmah" />
            <add name="ErrorLog" type="Elmah.ErrorLogModule, Elmah" />
            <add name="ErrorMail" type="Elmah.ErrorMailModule, Elmah" />
            <add name="AsyncFileUpload" type="NuGetGallery.AsyncFileUpload.AsyncFileUploadModule, NuGetGallery" />
        </httpModules>
        <httpHandlers />
        <customErrors mode="RemoteOnly" defaultRedirect="~/Errors/error.html">
            <error statusCode="404" redirect="~/Errors/404" />
        </customErrors>
        <sessionState mode="Off" />
    </system.web>
    <system.webServer>
        <httpProtocol>
            <customHeaders>
                <add name="X-Frame-Options" value="deny" />
                <add name="X-XSS-Protection" value="1; mode=block" />
                <add name="X-Content-Type-Options" value="nosniff" />
                <add name="Strict-Transport-Security" value="maxage=31536000; includeSubDomains" />
            </customHeaders>
        </httpProtocol>
        <modules runAllManagedModulesForAllRequests="true">
            <add name="ErrorLog" type="Elmah.ErrorLogModule, Elmah" preCondition="managedHandler" />
            <add name="ErrorMail" type="Elmah.ErrorMailModule, Elmah" preCondition="managedHandler" />
            <add name="ErrorFilter" type="Elmah.ErrorFilterModule, Elmah" preCondition="managedHandler" />
            <add name="AsyncFileUpload" type="NuGetGallery.AsyncFileUpload.AsyncFileUploadModule, NuGetGallery" preCondition="managedHandler" />
        </modules>
        <validation validateIntegratedModeConfiguration="false" />
        <handlers />
        <httpErrors errorMode="Custom">
            <remove statusCode="404" subStatusCode="-1" />
            <error statusCode="404" path="/Errors/404" responseMode="ExecuteURL" />
            <remove statusCode="500" subStatusCode="-1" />
            <error statusCode="500" path="/Errors/Error.html" responseMode="ExecuteURL" />
        </httpErrors>
        <security>
            <requestFiltering>
                <!-- maxAllowedContentLength = 250MB * 1024 * 1024 = 262144000 -->
                <requestLimits maxQueryString="12000" maxAllowedContentLength="262144000" />
            </requestFiltering>
        </security>
        <httpCompression directory="%SystemDrive%\inetpub\temp\IIS Temporary Compressed Files">
            <scheme name="gzip" dll="%Windir%\system32\inetsrv\gzip.dll" />
            <dynamicTypes>
                <add mimeType="text/*" enabled="true" />
                <add mimeType="message/*" enabled="true" />
                <add mimeType="application/javascript" enabled="true" />
                <add mimeType="application/x-javascript" enabled="true" />
                <add mimetype="application/json" enabled="true" />
                <add mimetype="application/atom+xml" enabled="true" />
                <add mimetype="application/atom+xml;charset=utf-8" enabled="true" />
                <add mimeType="*/*" enabled="false" />
            </dynamicTypes>
            <staticTypes>
                <add mimeType="text/*" enabled="true" />
                <add mimeType="message/*" enabled="true" />
                <add mimeType="application/javascript" enabled="true" />
                <add mimeType="application/x-javascript" enabled="true" />
                <add mimetype="application/json" enabled="true" />
                <add mimetype="application/atom+xml" enabled="true" />
                <add mimetype="application/atom+xml;charset=utf-8" enabled="true" />
                <add mimeType="*/*" enabled="false" />
            </staticTypes>
        </httpCompression>
        <urlCompression doStaticCompression="true" doDynamicCompression="true" />
        <rewrite>
            <rewriteMaps>
                <rewriteMap name="MapProtocol" defaultValue="OFF">
                    <add key="ON" value="https://" />
                    <add key="OFF" value="http://" />
                </rewriteMap>
            </rewriteMaps>
            <rules>
                <rule name="Cannonicalize Domain Name">
                    <match url="^(.*)$" />
                    <conditions>
                        <add input="{HTTP_HOST}" pattern="^nuget\.org$" />
                    </conditions>
                    <action type="Redirect" url="{MapProtocol:{HTTPS}}www.nuget.org/{R:1}" redirectType="Permanent" />
                </rule>
                <rule name="Legacy feed root URL" stopProcessing="true">
                    <match url="^$" />
                    <conditions>
                        <add input="{HTTP_HOST}" pattern="^packages([0-9]?)\.nuget.org$" />
                    </conditions>
                    <action type="Redirect" url="http://packages.nuget.org/v1/FeedService.svc" redirectType="Permanent" />
                </rule>
                <rule name="Legacy image icon URL" stopProcessing="true">
                    <match url="^media/default/packages/([a-z0-9_][a-z0-9._-]*)/([0-9.]+)/[\w._ -]+\.([a-z]+)$" />
                    <action type="Redirect" url="https://nugetgallery.blob.core.windows.net/icons/{R:1}.{R:2}.{R:3}" redirectType="Permanent" />
                </rule>
                
                <rule name="Rename DotNetFramework Feed">
                    <match url="^api/v2/curated-feeds/dotnetframework(.*)$" />
                    <action url="{MapProtocol:{HTTPS}}{HTTP_HOST}/api/v2/curated-feeds/microsoftdotnet{R:1}" type="Redirect" redirectType="Permanent" />
                </rule>
                <rule name="Rename DotNetFramework Feed Format 2">
                    <match url="^api/v2/curated-feed(.*)name=dotnetframework(.*)$" />
                    <action url="{MapProtocol:{HTTPS}}{HTTP_HOST}/api/v2/curated-feed/{R:1}name=microsoftdotnet{R:2}" type="Redirect" redirectType="Permanent" />
                </rule>
                
                <rule name="Curated Feed Download URL" stopProcessing="true">
                    <match url="^api/v2/curated-feeds/package/" />
                    <action type="None" />
                </rule>
                <rule name="Curated Feed" stopProcessing="true">
                    <match url="^api/v2/curated-feeds/([^/]+)(.*)$" />
                    <action type="Rewrite" url="api/v2/curated-feed{R:2}?name={R:1}" />
                </rule>
            </rules>
        </rewrite>
    </system.webServer>
    <runtime>
        <assemblyBinding xmlns="urn:schemas-microsoft-com:asm.v1">
            <dependentAssembly>
                <assemblyIdentity name="System.Web.Mvc" publicKeyToken="31bf3856ad364e35" />
                <bindingRedirect oldVersion="0.0.0.0-4.0.0.0" newVersion="4.0.0.0" />
            </dependentAssembly>
            <dependentAssembly>
                <assemblyIdentity name="RouteMagic" publicKeyToken="84b59be021aa4cee" culture="neutral" />
                <bindingRedirect oldVersion="0.0.0.0-0.2.2.2" newVersion="0.2.2.2" />
            </dependentAssembly>
            <dependentAssembly>
                <assemblyIdentity name="EntityFramework" publicKeyToken="b77a5c561934e089" culture="neutral" />
                <bindingRedirect oldVersion="0.0.0.0-5.0.0.0" newVersion="5.0.0.0" />
            </dependentAssembly>
            <dependentAssembly>
                <assemblyIdentity name="System.Web.WebPages" publicKeyToken="31bf3856ad364e35" culture="neutral" />
                <bindingRedirect oldVersion="0.0.0.0-2.0.0.0" newVersion="2.0.0.0" />
            </dependentAssembly>
            <dependentAssembly>
                <assemblyIdentity name="System.Web.Helpers" publicKeyToken="31bf3856ad364e35" culture="neutral" />
                <bindingRedirect oldVersion="0.0.0.0-2.0.0.0" newVersion="2.0.0.0" />
            </dependentAssembly>
            <dependentAssembly>
                <assemblyIdentity name="System.Web.WebPages.Razor" publicKeyToken="31bf3856ad364e35" culture="neutral" />
                <bindingRedirect oldVersion="0.0.0.0-2.0.0.0" newVersion="2.0.0.0" />
            </dependentAssembly>
            <dependentAssembly>
                <assemblyIdentity name="Microsoft.Data.OData" publicKeyToken="31bf3856ad364e35" culture="neutral" />
                <bindingRedirect oldVersion="0.0.0.0-5.5.0.0" newVersion="5.5.0.0" />
            </dependentAssembly>
            <dependentAssembly>
                <assemblyIdentity name="Microsoft.Web.XmlTransform" publicKeyToken="b03f5f7f11d50a3a" culture="neutral" />
                <bindingRedirect oldVersion="0.0.0.0-1.2.0.0" newVersion="1.2.0.0" />
            </dependentAssembly>
        </assemblyBinding>
    </runtime>
    <system.serviceModel>
        <serviceHostingEnvironment aspNetCompatibilityEnabled="true" multipleSiteBindingsEnabled="true" />
    </system.serviceModel>
    <entityFramework>
        <defaultConnectionFactory type="System.Data.Entity.Infrastructure.SqlConnectionFactory, EntityFramework">
            <parameters>
                <parameter value="Data Source=(localdb)\v11.0; Integrated Security=True; MultipleActiveResultSets=True" />
            </parameters>
        </defaultConnectionFactory>
    </entityFramework>
    <glimpse defaultRuntimePolicy="On" endpointBaseUri="~/Admin/Glimpse" serviceLocatorType="NuGetGallery.Diagnostics.NinjectGlimpseServiceLocator, NuGetGallery">
        <runtimePolicies>
            <ignoredTypes>
                <add type="Glimpse.AspNet.Policy.LocalPolicy, Glimpse.AspNet" />
                <add type="Glimpse.Core.Policy.ControlCookiePolicy, Glimpse.Core" />
            </ignoredTypes>
        </runtimePolicies>
    </glimpse>
</configuration><|MERGE_RESOLUTION|>--- conflicted
+++ resolved
@@ -61,13 +61,7 @@
         <add key="Feature.FriendlyLicenses" value="false" />
     </appSettings>
     <connectionStrings>
-<<<<<<< HEAD
-        <!-- If you don't have Visual Studio 2012 installed, use this connection string instead of the LocalDB one for local testing -->
-        <!--<add name="NuGetGallery" connectionString="Data Source=.\SQLEXPRESS;Initial Catalog=NuGetGallery;Integrated Security=SSPI" providerName="System.Data.SqlClient" />-->
-        <add name="Gallery.SqlServer" connectionString="Data Source=(LocalDB)\v11.0;Initial Catalog=NuGetGallery.EntitiesContext;Integrated Security=SSPI" providerName="System.Data.SqlClient" />
-=======
         <add name="Gallery.SqlServer" connectionString="Data Source=(LocalDB)\v11.0;Initial Catalog=NuGetGallery;Integrated Security=SSPI" providerName="System.Data.SqlClient" />
->>>>>>> fcd2f0eb
     </connectionStrings>
     <elmah>
         <security allowRemoteAccess="true" />
