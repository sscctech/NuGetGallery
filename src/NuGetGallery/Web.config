﻿<?xml version="1.0" encoding="utf-8"?>
<!--
  For more information on how to configure your ASP.NET application, please visit
  http://go.microsoft.com/fwlink/?LinkId=152368

  NOTE: If you debug this on your local machine with IIS 7 then install the URL Rewrite Module
  http://www.iis.net/downloads/microsoft/url-rewrite
  -->
<configuration>
  <configSections>
    <section name="entityFramework" type="System.Data.Entity.Internal.ConfigFile.EntityFrameworkSection, EntityFramework, Version=5.0.0.0, Culture=neutral, PublicKeyToken=b77a5c561934e089" requirePermission="false" />
    <sectionGroup name="elmah">
      <section name="security" requirePermission="false" type="Elmah.SecuritySectionHandler, Elmah" />
      <section name="errorLog" requirePermission="false" type="Elmah.ErrorLogSectionHandler, Elmah" />
      <section name="errorMail" requirePermission="false" type="Elmah.ErrorMailSectionHandler, Elmah" />
      <section name="errorFilter" requirePermission="false" type="Elmah.ErrorFilterSectionHandler, Elmah" />
    </sectionGroup>
    <section name="dataCacheClients" type="Microsoft.ApplicationServer.Caching.DataCacheClientsSection, Microsoft.ApplicationServer.Caching.Core" allowLocation="true" allowDefinition="Everywhere" />
    <section name="glimpse" type="Glimpse.Core.Configuration.Section, Glimpse.Core" />
  </configSections>
  <appSettings>
    <!-- If you're running in Azure, we suggest you set these in your .cscfg file. -->

    <!-- ******************* -->
    <!-- DEPLOYMENT SPECIFIC -->
    <!-- ******************* -->
    <!-- These should change on every deployment (to rotate credentials, etc.) -->
    <add key="Gallery.AzureStorageConnectionString" value="" />
    <!-- The connection string for the Azure Storage Account used for Package Storage IF Gallery.StorageType is AzureStorage -->


    <!-- ******************** -->
    <!-- ENVIRONMENT SPECIFIC -->
    <!-- ******************** -->
    <!-- These only need to change when defining a new environment -->
    <!-- development only key, override on live site -->
    <add key="Gallery.Environment" value="Development" />
    <add key="Gallery.FacebookAppId" value="" />
    <!-- Set this if you have a Application Insights instrumentation key to use for your gallery deployment -->
    <add key="Gallery.AppInsightsInstrumentationKey" value="" />
    <!-- Set this if you have a Facebook App ID you want to use for the Like button -->
    <add key="Gallery.GoogleAnalyticsPropertyId" value="" />
    <!-- Set this if you have a Google Analytics property for the site -->
    <add key="Gallery.AzureCdnHost" value="" />
    <!-- Set this to the Azure CDN Host you are using for blob storage, if you have configured one -->
    <add key="Gallery.SiteRoot" value="http://nuget.localtest.me/" />
    <add key="reCAPTCHA::PrivateKey" value="6LcebdwSAAAAAI5dI90LpPMFGKDxdCt6fjwEwMut" />
    <add key="reCAPTCHA::PublicKey" value="6LcebdwSAAAAAFI06sH9RRb2VP1HFCjYpg74lKG7" />

    <!-- ************* -->
    <!-- AUTH SETTINGS -->
    <!-- ************* -->
    <!-- Enabling/Disabling and configuring auth providers -->
    <add key="Auth.LocalUser.Enabled" value="true" />
    <add key="Auth.ApiKey.Enabled" value="true" />
    <add key="Auth.MicrosoftAccount.Enabled" value="false" />
    <add key="Auth.MicrosoftAccount.ClientId" value="" />
    <add key="Auth.MicrosoftAccount.ClientSecret" value="" />

    <!-- *************** -->
    <!-- STABLE SETTINGS -->
    <!-- *************** -->
    <!-- Depending on your policy, these likely do not need to vary -->

    <!-- SmtpUri is expected to be of the format: smtps://username:password@host:port. Note that if username contains an "@", you need to URI Encode it! -->
    <!--<add key="Gallery.SmtpUri" value="" />-->
    <!--
        Location for the Lucene Index.
            AppData -> ~/App_Data/Lucene,
            Temp -> [Path.GetTempPath()]/NuGetGallery/Lucene,
    -->
    <add key="Gallery.LuceneIndexLocation" value="AppData" />
    <add key="Gallery.RequireSSL" value="false" />

    <!-- Set this value to use a remote search service. This overrides ALL other Lucene-related settings and disables indexing jobs. -->
    <!-- Example:
        <add key="Gallery.ServiceDiscoveryUri" value="https://api.nuget.org/v3/index.json" />
        <add key="Gallery.SearchServiceResourceType" value="SearchGalleryQueryService/3.0.0-rc" />
        -->
    <add key="Gallery.ServiceDiscoveryUri" value="" />
    <add key="Gallery.SearchServiceResourceType" value="" />


    <add key="Gallery.Brand" value="NuGet Gallery" />
    <add key="Gallery.GalleryOwner" value="NuGet Gallery &lt;support@nuget.org&gt;" />
    <add key="Gallery.ConfirmEmailAddresses" value="true" />

    <!-- Set this to true if there is a backend worker based on NuGetGallery.Backend. This disables background tasks in the Website -->
    <add key="Gallery.HasWorker" value="false" />
    <add key="Gallery.CollectPerfLogs" value="false" />

    <!-- This is also the default so you can remove this setting if you really want. -->
    <!-- Set this to false if you want to disable search indexing in the background. -->
    <add key="Gallery.AutoUpdateSearchIndex" value="true" />


    <!-- Feature Configuration -->
    <!-- Default is enabled. -->
    <add key="Feature.FriendlyLicenses" value="" />
    <!-- Default is disabled -->
    <add key="Feature.PackageRestoreViaSearch" value="false" />

    <!-- ***************** -->
    <!-- ASP.Net settings. -->
    <!-- ***************** -->
    <!-- These should never need to be changed -->
    <add key="webpages:Version" value="3.0.0.0" />
    <add key="PreserveLoginUrl" value="true" />
    <add key="ClientValidationEnabled" value="true" />
    <add key="UnobtrusiveJavaScriptEnabled" value="true" />
    <add key="autoFormsAuthentication" value="false" />
    <add key="enableSimpleMembership" value="false" />
  </appSettings>
  <connectionStrings>
    <add name="Gallery.SqlServer" connectionString="Data Source=(LocalDB)\v11.0;Initial Catalog=NuGetGallery;Integrated Security=SSPI" providerName="System.Data.SqlClient" />
  </connectionStrings>
  <elmah>
    <security allowRemoteAccess="true" />
    <errorFilter>
      <test>
        <equal binding="HttpStatusCode" value="404" type="Int32" />
      </test>
    </errorFilter>
    <errorLog type="Elmah.SqlErrorLog, Elmah" connectionStringName="NuGetGallery" />
  </elmah>

  <!-- Ensure only Admins may access elmah and glimpse -->
  <location path="Admin" inheritInChildApplications="false">
    <system.web>
      <httpHandlers>
        <add verb="GET" path="Glimpse" type="Glimpse.AspNet.HttpHandler, Glimpse.AspNet" />
        <add verb="POST,GET,HEAD" path="Errors.axd" type="Elmah.ErrorLogPageFactory, Elmah" />
      </httpHandlers>
      <authorization>
        <allow roles="Admins" />
        <deny users="*" />
      </authorization>
      <customErrors mode="RemoteOnly" />
    </system.web>
    <system.webServer>
      <handlers>
        <add name="Glimpse" path="Glimpse" verb="GET" type="Glimpse.AspNet.HttpHandler, Glimpse.AspNet" preCondition="integratedMode" />
        <add name="Elmah" path="Errors.axd" verb="POST,GET,HEAD" type="Elmah.ErrorLogPageFactory, Elmah" preCondition="integratedMode" />
      </handlers>
      <httpErrors>
        <clear />
      </httpErrors>
      <httpProtocol>
        <customHeaders>
          <remove name="X-Powered-By" />
        </customHeaders>
      </httpProtocol>
    </system.webServer>
  </location>

  <!-- Configure paths containing static files -->
  <location path="Content">
    <system.web>
      <httpHandlers>
        <clear />
      </httpHandlers>
    </system.web>
    <system.webServer>
      <handlers>
        <clear />
        <add name="StaticFile" path="*" verb="*" modules="StaticFileModule,DefaultDocumentModule,DirectoryListingModule" resourceType="Either" requireAccess="Read" />
      </handlers>
      <httpProtocol>
        <customHeaders>
          <remove name="X-Powered-By" />
        </customHeaders>
      </httpProtocol>
    </system.webServer>
  </location>
  <location path="Scripts">
    <system.web>
      <httpHandlers>
        <clear />
      </httpHandlers>
    </system.web>
    <system.webServer>
      <handlers>
        <clear />
        <add name="StaticFile" path="*" verb="*" modules="StaticFileModule,DefaultDocumentModule,DirectoryListingModule" resourceType="Either" requireAccess="Read" />
      </handlers>
      <httpProtocol>
        <customHeaders>
          <remove name="X-Powered-By" />
        </customHeaders>
      </httpProtocol>
    </system.webServer>
  </location>
  <location path="Public">
    <system.web>
      <httpHandlers>
        <clear />
      </httpHandlers>
    </system.web>
    <system.webServer>
      <handlers>
        <clear />
        <add name="StaticFile" path="*" verb="*" modules="StaticFileModule,DefaultDocumentModule,DirectoryListingModule" resourceType="Either" requireAccess="Read" />
      </handlers>
      <httpProtocol>
        <customHeaders>
          <remove name="X-Powered-By" />
        </customHeaders>
      </httpProtocol>
    </system.webServer>
  </location>

  <system.web>
<<<<<<< HEAD
    <authentication mode="Forms">
      <forms loginUrl="~/users/account/LogOn" timeout="120" />
    </authentication>
=======
>>>>>>> 060d896f
    <compilation debug="true" targetFramework="4.5">
    </compilation>
    <pages controlRenderingCompatibilityVersion="4.0">
      <namespaces>
        <add namespace="System.Web.Helpers" />
        <add namespace="System.Web.Mvc" />
        <add namespace="System.Web.Mvc.Ajax" />
        <add namespace="System.Web.Mvc.Html" />
        <add namespace="System.Web.Routing" />
        <add namespace="System.Web.WebPages" />
      </namespaces>
    </pages>
    <httpRuntime targetFramework="4.5" maxQueryStringLength="12000" maxRequestLength="2000000000" requestPathInvalidCharacters="&lt;,&gt;,*,%,:,\,?" enableVersionHeader="false" />

    <!-- Glimpse: This can be commented in to add additional data to the Trace tab when using WebForms
        <trace writeToDiagnosticsTrace="true" enabled="true" pageOutput="false"/> -->
    <httpModules>
      <add name="ErrorFilter" type="Elmah.ErrorFilterModule, Elmah" />
      <add name="ErrorLog" type="Elmah.ErrorLogModule, Elmah" />
      <add name="ErrorMail" type="Elmah.ErrorMailModule, Elmah" />
      <add name="AsyncFileUpload" type="NuGetGallery.AsyncFileUpload.AsyncFileUploadModule, NuGetGallery" />
      <add name="Glimpse" type="Glimpse.AspNet.HttpModule, Glimpse.AspNet" />
      <add name="ApplicationInsightsWebTracking" type="Microsoft.ApplicationInsights.Extensibility.Web.ApplicationInsightsHttpModule, Microsoft.ApplicationInsights.Extensibility.Web" />
    </httpModules>
    <httpHandlers>
      <!-- Remove Default HTTP Handler -->
      <remove path="*" verb="GET,HEAD,POST" />
    </httpHandlers>
    <!-- Note: The Error.html file is in the ~/Public folder, but the URL Rewrite rules below take ~/Error.html and rewrite it appropriately. -->
    <customErrors mode="RemoteOnly" defaultRedirect="~/Error.html">
      <error statusCode="404" redirect="~/Errors/404" />
      <error statusCode="500" redirect="~/Errors/500" />
    </customErrors>
    <sessionState mode="Off" />
  </system.web>
  <system.webServer>
    <tracing>
      <traceFailedRequests>
        <clear />
        <add path="*">
          <traceAreas>
            <add provider="ASPNET" areas="Infrastructure,Module,Page,AppServices" verbosity="Warning" />
          </traceAreas>
          <failureDefinitions statusCodes="500-599" />
        </add>
      </traceFailedRequests>
    </tracing>
    <httpProtocol>
      <customHeaders>
        <remove name="X-Powered-By" />
        <add name="X-Frame-Options" value="deny" />
        <add name="X-XSS-Protection" value="1; mode=block" />
        <add name="X-Content-Type-Options" value="nosniff" />
        <add name="Strict-Transport-Security" value="max-age=31536000" />
      </customHeaders>
    </httpProtocol>
    <handlers>
      <!-- This is an essential part of the security configuration, since we disable request filtering in order
            to support Package IDs with ".vb", ".config", etc. We MUST remove the ability to serve static files from the main
            site. Only the ~/Public folder supports static file serving. DO NOT remove this setting without a security review -->
      <remove name="StaticFile" />
    </handlers>
    <modules runAllManagedModulesForAllRequests="true">
      <add name="ErrorLog" type="Elmah.ErrorLogModule, Elmah" preCondition="managedHandler" />
      <add name="ErrorMail" type="Elmah.ErrorMailModule, Elmah" preCondition="managedHandler" />
      <add name="ErrorFilter" type="Elmah.ErrorFilterModule, Elmah" preCondition="managedHandler" />
      <add name="AsyncFileUpload" type="NuGetGallery.AsyncFileUpload.AsyncFileUploadModule, NuGetGallery" preCondition="managedHandler" />
      <add name="Glimpse" type="Glimpse.AspNet.HttpModule, Glimpse.AspNet" preCondition="integratedMode" />
      <remove name="RoleManager" />
      <remove name="ApplicationInsightsWebTracking" />
      <add name="ApplicationInsightsWebTracking" type="Microsoft.ApplicationInsights.Extensibility.Web.ApplicationInsightsHttpModule, Microsoft.ApplicationInsights.Extensibility.Web" preCondition="managedHandler" />
    </modules>
    <validation validateIntegratedModeConfiguration="false" />

    <httpErrors errorMode="DetailedLocalOnly">
      <remove statusCode="404" subStatusCode="-1" />
      <error statusCode="404" path="/Errors/404" responseMode="ExecuteURL" />
      <remove statusCode="500" subStatusCode="-1" />

      <error statusCode="403" subStatusCode="502" path="/Blocked.html" responseMode="ExecuteURL" />
      <error statusCode="403" subStatusCode="503" path="/Blocked.html" responseMode="ExecuteURL" />
      <error statusCode="403" subStatusCode="6" path="/Blocked.html" responseMode="ExecuteURL" />

      <!-- Note: The Error.html file is in the ~/Public folder, but the URL Rewrite rules below take ~/Error.html and rewrite it appropriately. -->
      <!-- Here, we use an HTML page instead of /Errors/500 because if IIS gets a 500, it's a Bad Time(TM) -->
      <error statusCode="500" path="/Error.html" responseMode="ExecuteURL" />
    </httpErrors>
    <security>
      <requestFiltering>
        <!-- Clearing hidden segments and file extensions is done to allow Package IDs with ".vb", ".config", etc.
                in their name to be served. As a result, we disable static file serving above. DO NOT change these settings
                without a security review -->
        <fileExtensions>
          <clear />
        </fileExtensions>
        <hiddenSegments>
          <clear />
        </hiddenSegments>
        <!-- maxAllowedContentLength = 250MB * 1024 * 1024 = 262144000 -->
        <requestLimits maxQueryString="12000" maxAllowedContentLength="262144000" />
      </requestFiltering>
    </security>
    <httpCompression directory="%SystemDrive%\inetpub\temp\IIS Temporary Compressed Files">
      <scheme name="gzip" dll="%Windir%\system32\inetsrv\gzip.dll" />
      <dynamicTypes>
        <add mimeType="text/*" enabled="true" />
        <add mimeType="message/*" enabled="true" />
        <add mimeType="application/javascript" enabled="true" />
        <add mimeType="application/x-javascript" enabled="true" />
        <add mimetype="application/json" enabled="true" />
        <add mimetype="application/atom+xml" enabled="true" />
        <add mimetype="application/atom+xml;charset=utf-8" enabled="true" />
        <add mimeType="*/*" enabled="false" />
      </dynamicTypes>
      <staticTypes>
        <add mimeType="text/*" enabled="true" />
        <add mimeType="message/*" enabled="true" />
        <add mimeType="application/javascript" enabled="true" />
        <add mimeType="application/x-javascript" enabled="true" />
        <add mimetype="application/json" enabled="true" />
        <add mimetype="application/atom+xml" enabled="true" />
        <add mimetype="application/atom+xml;charset=utf-8" enabled="true" />
        <add mimeType="*/*" enabled="false" />
      </staticTypes>
    </httpCompression>
    <urlCompression doStaticCompression="true" doDynamicCompression="true" />
    <rewrite>
      <rewriteMaps>
        <rewriteMap name="MapProtocol" defaultValue="OFF">
          <add key="ON" value="https://" />
          <add key="OFF" value="http://" />
        </rewriteMap>
      </rewriteMaps>
      <rules>
        <rule name="Rewrite Public File">
          <match url="^(.*)$" />
          <conditions logicalGrouping="MatchAll">
            <add input="{APPL_PHYSICAL_PATH}public\{R:1}" matchType="IsFile" />
          </conditions>
          <action type="Rewrite" url="public/{R:1}" />
        </rule>
        <rule name="Canonicalize Domain Name">
          <match url="^(.*)$" />
          <conditions>
            <add input="{HTTP_HOST}" pattern="^nuget\.org$" />
          </conditions>
          <action type="Redirect" url="{MapProtocol:{HTTPS}}www.nuget.org/{R:1}" redirectType="Permanent" />
        </rule>
        <rule name="Legacy feed root URL" stopProcessing="true">
          <match url="^$" />
          <conditions>
            <add input="{HTTP_HOST}" pattern="^packages([0-9]?)\.nuget.org$" />
          </conditions>
          <action type="Redirect" url="http://packages.nuget.org/v1/FeedService.svc" redirectType="Permanent" />
        </rule>
        <rule name="Legacy image icon URL" stopProcessing="true">
          <match url="^media/default/packages/([a-z0-9_][a-z0-9._-]*)/([0-9.]+)/[\w._ -]+\.([a-z]+)$" />
          <action type="Redirect" url="https://nugetgallery.blob.core.windows.net/icons/{R:1}.{R:2}.{R:3}" redirectType="Permanent" />
        </rule>

        <rule name="Rename DotNetFramework Feed">
          <match url="^api/v2/curated-feeds/dotnetframework(.*)$" />
          <action url="{MapProtocol:{HTTPS}}{HTTP_HOST}/api/v2/curated-feeds/microsoftdotnet{R:1}" type="Redirect" redirectType="Permanent" />
        </rule>
        <rule name="Rename DotNetFramework Feed Format 2">
          <match url="^api/v2/curated-feed(.*)name=dotnetframework(.*)$" />
          <action url="{MapProtocol:{HTTPS}}{HTTP_HOST}/api/v2/curated-feed/{R:1}name=microsoftdotnet{R:2}" type="Redirect" redirectType="Permanent" />
        </rule>

        <rule name="Curated Feed Download URL" stopProcessing="true">
          <match url="^api/v2/curated-feeds/package/" />
          <action type="None" />
        </rule>
        <rule name="Curated Feed" stopProcessing="true">
          <match url="^api/v2/curated-feeds/([^/]+)(.*)$" />
          <action type="Rewrite" url="api/v2/curated-feed{R:2}?name={R:1}" />
        </rule>
      </rules>
    </rewrite>
  </system.webServer>
  <runtime>
    <assemblyBinding xmlns="urn:schemas-microsoft-com:asm.v1">
      <dependentAssembly>
        <assemblyIdentity name="NuGet.Core" publicKeyToken="31BF3856AD364E35" culture="neutral" />
        <bindingRedirect oldVersion="0.0.0.0-2.8.50812.551" newVersion="2.8.50812.551" />
      </dependentAssembly>
      <dependentAssembly>
        <assemblyIdentity name="RouteMagic" publicKeyToken="84b59be021aa4cee" culture="neutral" />
        <bindingRedirect oldVersion="0.0.0.0-0.2.2.2" newVersion="0.2.2.2" />
      </dependentAssembly>
      <dependentAssembly>
        <assemblyIdentity name="EntityFramework" publicKeyToken="b77a5c561934e089" culture="neutral" />
        <bindingRedirect oldVersion="0.0.0.0-5.0.0.0" newVersion="5.0.0.0" />
      </dependentAssembly>
      <dependentAssembly>
        <assemblyIdentity name="System.Web.WebPages.Razor" publicKeyToken="31bf3856ad364e35" culture="neutral" />
        <bindingRedirect oldVersion="0.0.0.0-3.0.0.0" newVersion="3.0.0.0" />
      </dependentAssembly>
      <dependentAssembly>
        <assemblyIdentity name="Microsoft.Data.OData" publicKeyToken="31bf3856ad364e35" culture="neutral" />
        <bindingRedirect oldVersion="0.0.0.0-5.6.0.0" newVersion="5.6.0.0" />
      </dependentAssembly>
      <dependentAssembly>
        <assemblyIdentity name="Microsoft.Web.XmlTransform" publicKeyToken="b03f5f7f11d50a3a" culture="neutral" />
        <bindingRedirect oldVersion="0.0.0.0-1.2.0.0" newVersion="1.2.0.0" />
      </dependentAssembly>
      <dependentAssembly>
        <assemblyIdentity name="Microsoft.Owin" publicKeyToken="31bf3856ad364e35" culture="neutral" />
        <bindingRedirect oldVersion="0.0.0.0-3.0.1.0" newVersion="3.0.1.0" />
      </dependentAssembly>
      <dependentAssembly>
        <assemblyIdentity name="Microsoft.Owin.Security" publicKeyToken="31bf3856ad364e35" culture="neutral" />
        <bindingRedirect oldVersion="0.0.0.0-3.0.1.0" newVersion="3.0.1.0" />
      </dependentAssembly>
      <dependentAssembly>
        <assemblyIdentity name="Newtonsoft.Json" publicKeyToken="30ad4fe6b2a6aeed" culture="neutral" />
        <bindingRedirect oldVersion="0.0.0.0-6.0.0.0" newVersion="6.0.0.0" />
      </dependentAssembly>
      <dependentAssembly>
        <assemblyIdentity name="System.Net.Http.Formatting" publicKeyToken="31bf3856ad364e35" culture="neutral" />
        <bindingRedirect oldVersion="0.0.0.0-5.2.3.0" newVersion="5.2.3.0" />
      </dependentAssembly>
      <dependentAssembly>
        <assemblyIdentity name="System.Net.Http.Primitives" publicKeyToken="b03f5f7f11d50a3a" culture="neutral" />
        <bindingRedirect oldVersion="0.0.0.0-4.2.29.0" newVersion="4.2.29.0" />
      </dependentAssembly>
      <dependentAssembly>
        <assemblyIdentity name="System.Web.Helpers" publicKeyToken="31bf3856ad364e35" />
        <bindingRedirect oldVersion="1.0.0.0-3.0.0.0" newVersion="3.0.0.0" />
      </dependentAssembly>
      <dependentAssembly>
        <assemblyIdentity name="System.Web.WebPages" publicKeyToken="31bf3856ad364e35" />
        <bindingRedirect oldVersion="0.0.0.0-3.0.0.0" newVersion="3.0.0.0" />
      </dependentAssembly>
      <dependentAssembly>
        <assemblyIdentity name="System.Web.Mvc" publicKeyToken="31bf3856ad364e35" />
        <bindingRedirect oldVersion="0.0.0.0-5.2.3.0" newVersion="5.2.3.0" />
      </dependentAssembly>
      <dependentAssembly>
        <assemblyIdentity name="Microsoft.ApplicationInsights" publicKeyToken="31bf3856ad364e35" culture="neutral" />
        <bindingRedirect oldVersion="0.0.0.0-1.0.0.4220" newVersion="1.0.0.4220" />
      </dependentAssembly>
    </assemblyBinding>
  </runtime>
  <system.serviceModel>
    <serviceHostingEnvironment aspNetCompatibilityEnabled="true" multipleSiteBindingsEnabled="true" />
  </system.serviceModel>
  <entityFramework>
    <defaultConnectionFactory type="System.Data.Entity.Infrastructure.SqlConnectionFactory, EntityFramework">
      <parameters>
        <parameter value="Data Source=(localdb)\v11.0; Integrated Security=True; MultipleActiveResultSets=True" />
      </parameters>
    </defaultConnectionFactory>
  </entityFramework>
  <glimpse defaultRuntimePolicy="On" endpointBaseUri="~/Admin/Glimpse" serviceLocatorType="NuGetGallery.Diagnostics.NinjectGlimpseServiceLocator, NuGetGallery">
    <runtimePolicies>
      <ignoredTypes>
        <add type="Glimpse.AspNet.Policy.LocalPolicy, Glimpse.AspNet" />
        <add type="Glimpse.Core.Policy.ControlCookiePolicy, Glimpse.Core" />
      </ignoredTypes>
    </runtimePolicies>
  </glimpse>
</configuration><|MERGE_RESOLUTION|>--- conflicted
+++ resolved
@@ -210,12 +210,6 @@
   </location>
 
   <system.web>
-<<<<<<< HEAD
-    <authentication mode="Forms">
-      <forms loginUrl="~/users/account/LogOn" timeout="120" />
-    </authentication>
-=======
->>>>>>> 060d896f
     <compilation debug="true" targetFramework="4.5">
     </compilation>
     <pages controlRenderingCompatibilityVersion="4.0">
