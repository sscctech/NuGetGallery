--- conflicted
+++ resolved
@@ -65,10 +65,7 @@
         public SqlConnectionStringBuilder ConnectionString { get; set; }
 
         protected string ServerName { get { return Util.GetDatabaseServerName(ConnectionString); } }
-<<<<<<< HEAD
-=======
-
->>>>>>> 92fab2dc
+
 
         public override void ValidateArguments()
         {
