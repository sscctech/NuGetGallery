﻿// Copyright (c) .NET Foundation. All rights reserved.
// Licensed under the Apache License, Version 2.0. See License.txt in the project root for license information.
<<<<<<< HEAD
using Newtonsoft.Json.Linq;
using NuGet.Services.Client;
using NuGet.Services.Search.Models;
=======

>>>>>>> 72580c42
using System;
using System.Collections.Generic;
using System.Linq;
using System.Net;
using System.Net.Http;
using System.Threading.Tasks;
using Newtonsoft.Json.Linq;
using NuGet.Services.Client;
using NuGet.Services.Search.Models;

namespace NuGet.Services.Search.Client
{
    public class SearchClient
    {
        private readonly RetryingHttpClientWrapper _retryingHttpClientWrapper;
        private readonly ServiceDiscoveryClient _discoveryClient;
        private readonly string _resourceType;
        private static readonly IEndpointHealthIndicatorStore EndpointHealthIndicatorStore = new BaseUrlHealthIndicatorStore();

        /// <summary>
        /// Create a search service client from the specified base uri and credentials.
        /// </summary>
        /// <param name="baseUri">The URL to the root of the service</param>
        /// <param name="handlers">Handlers to apply to the request in order from first to last</param>
        public SearchClient(Uri baseUri, params DelegatingHandler[] handlers)
            : this(baseUri, "SearchGalleryQueryService/3.0.0-rc", null, handlers)
        {
        }

        /// <summary>
        /// Create a search service client from the specified base uri and credentials.
        /// </summary>
        /// <param name="baseUri">The URL to the root of the service</param>
        /// <param name="resourceType">Resource type to query against</param>
        /// <param name="credentials">The credentials to connect to the service with</param>
        /// <param name="handlers">Handlers to apply to the request in order from first to last</param>
        public SearchClient(Uri baseUri, string resourceType, ICredentials credentials, params DelegatingHandler[] handlers)
        {
            _resourceType = resourceType;

            // Link the handlers
            HttpMessageHandler handler = new HttpClientHandler()
            {
                Credentials = credentials,
                AllowAutoRedirect = true,
                UseDefaultCredentials = credentials == null
            };

            foreach (var providedHandler in handlers.Reverse())
            {
                providedHandler.InnerHandler = handler;
                handler = providedHandler;
            }

            var httpClient = new HttpClient(handler, disposeHandler: true);

            _retryingHttpClientWrapper = new RetryingHttpClientWrapper(httpClient, EndpointHealthIndicatorStore);
            _discoveryClient = new ServiceDiscoveryClient(httpClient, baseUri);
        }

        private static readonly Dictionary<SortOrder, string> SortNames = new Dictionary<SortOrder, string>
        {
            {SortOrder.LastEdited, "lastEdited"},
            {SortOrder.Relevance, "relevance"},
            {SortOrder.Published, "published"},
            {SortOrder.TitleAscending, "title-asc"},
            {SortOrder.TitleDescending, "title-desc"}
        };

        public async Task<ServiceResponse<SearchResults>> Search(
            string query,
            string projectTypeFilter = null,
            bool includePrerelease = false,
            string curatedFeed = null,
            SortOrder sortBy = SortOrder.Relevance,
            int skip = 0,
            int take = 10,
            bool isLuceneQuery = false,
            bool countOnly = false,
            bool explain = false,
            bool getAllVersions = false,
            string supportedFramework = null)
        {
            IDictionary<string, string> nameValue = new Dictionary<string, string>();
            nameValue.Add("q", query);
            nameValue.Add("skip", skip.ToString());
            nameValue.Add("take", take.ToString());
            nameValue.Add("sortBy", SortNames[sortBy]);

            if (!String.IsNullOrEmpty(supportedFramework))
            {
                nameValue.Add("supportedFramework", supportedFramework);
            }
            
            if (!String.IsNullOrEmpty(projectTypeFilter))
            {
                nameValue.Add("projectType", projectTypeFilter);
            }

            if (includePrerelease)
            {
                nameValue.Add("prerelease", "true");
            }

            if (!String.IsNullOrEmpty(curatedFeed))
            {
                nameValue.Add("feed", curatedFeed);
            }

            if (!isLuceneQuery)
            {
                nameValue.Add("luceneQuery", "false");
            }
            
            if (explain)
            {
                nameValue.Add("explanation", "true");
            }

            if (getAllVersions)
            {
                nameValue.Add("ignoreFilter", "true");
            }

            if (countOnly)
            {
                nameValue.Add("countOnly", "true");
            }

            var qs = new FormUrlEncodedContent(nameValue);
            var queryString = await qs.ReadAsStringAsync();

            var endpoints = await _discoveryClient.GetEndpointsForResourceType(_resourceType);
            var requestEndpoints = endpoints.Select(e => AppendPathToUri(e, "search/query", queryString));

            var httpResponseMessage = await _retryingHttpClientWrapper.GetAsync(requestEndpoints);
            return new ServiceResponse<SearchResults>(httpResponseMessage);
        }

        private static Uri AppendPathToUri(Uri uri, string pathToAppend, string queryString = null)
        {
            var builder = new UriBuilder(uri);
            builder.Path = builder.Path.TrimEnd('/') + "/" + pathToAppend.TrimStart('/');
            if (!string.IsNullOrEmpty(queryString))
            {
                builder.Query = queryString;
            }
            return builder.Uri;
        }

        public async Task<ServiceResponse<IDictionary<int, int>>> GetChecksums(int minKey, int maxKey)
        {
            var endpoints = await _discoveryClient.GetEndpointsForResourceType(_resourceType);
            var requestEndpoints = endpoints.Select(e => AppendPathToUri(e, "search/range", string.Format("min={0}&max={1}", minKey, maxKey)));

            var response = await _retryingHttpClientWrapper.GetAsync(requestEndpoints);
            return new ServiceResponse<IDictionary<int, int>>(
                response,
                async () => (await response.Content.ReadAsAsync<IDictionary<string, int>>())
                    .Select(pair => new KeyValuePair<int, int>(Int32.Parse(pair.Key), pair.Value))
                    .ToDictionary(pair => pair.Key, pair => pair.Value));
        }

        public async Task<ServiceResponse<IEnumerable<string>>> GetStoredFieldNames()
        {
            var endpoints = await _discoveryClient.GetEndpointsForResourceType(_resourceType);
            var requestEndpoints = endpoints.Select(e => AppendPathToUri(e, "search/fields"));

            return new ServiceResponse<IEnumerable<string>>(
                await _retryingHttpClientWrapper.GetAsync(requestEndpoints));
        }

        public async Task<ServiceResponse<JObject>> GetDiagnostics()
        {
            var endpoints = await _discoveryClient.GetEndpointsForResourceType(_resourceType);
            var requestEndpoints = endpoints.Select(e => AppendPathToUri(e, "search/diag"));

            return new ServiceResponse<JObject>(
                await _retryingHttpClientWrapper.GetAsync(requestEndpoints));
        }
    }
}<|MERGE_RESOLUTION|>--- conflicted
+++ resolved
@@ -1,12 +1,6 @@
 ﻿// Copyright (c) .NET Foundation. All rights reserved.
 // Licensed under the Apache License, Version 2.0. See License.txt in the project root for license information.
-<<<<<<< HEAD
-using Newtonsoft.Json.Linq;
-using NuGet.Services.Client;
-using NuGet.Services.Search.Models;
-=======
 
->>>>>>> 72580c42
 using System;
 using System.Collections.Generic;
 using System.Linq;
@@ -24,7 +18,6 @@
         private readonly RetryingHttpClientWrapper _retryingHttpClientWrapper;
         private readonly ServiceDiscoveryClient _discoveryClient;
         private readonly string _resourceType;
-        private static readonly IEndpointHealthIndicatorStore EndpointHealthIndicatorStore = new BaseUrlHealthIndicatorStore();
 
         /// <summary>
         /// Create a search service client from the specified base uri and credentials.
@@ -32,7 +25,7 @@
         /// <param name="baseUri">The URL to the root of the service</param>
         /// <param name="handlers">Handlers to apply to the request in order from first to last</param>
         public SearchClient(Uri baseUri, params DelegatingHandler[] handlers)
-            : this(baseUri, "SearchGalleryQueryService/3.0.0-rc", null, handlers)
+            : this(baseUri, "SearchGalleryQueryService/3.0.0-rc", null, new BaseUrlHealthIndicatorStore(new NullHealthIndicatorLogger()), handlers)
         {
         }
 
@@ -42,8 +35,9 @@
         /// <param name="baseUri">The URL to the root of the service</param>
         /// <param name="resourceType">Resource type to query against</param>
         /// <param name="credentials">The credentials to connect to the service with</param>
+        /// <param name="healthIndicatorStore">Health indicator store</param>
         /// <param name="handlers">Handlers to apply to the request in order from first to last</param>
-        public SearchClient(Uri baseUri, string resourceType, ICredentials credentials, params DelegatingHandler[] handlers)
+        public SearchClient(Uri baseUri, string resourceType, ICredentials credentials, IEndpointHealthIndicatorStore healthIndicatorStore, params DelegatingHandler[] handlers)
         {
             _resourceType = resourceType;
 
@@ -63,7 +57,7 @@
 
             var httpClient = new HttpClient(handler, disposeHandler: true);
 
-            _retryingHttpClientWrapper = new RetryingHttpClientWrapper(httpClient, EndpointHealthIndicatorStore);
+            _retryingHttpClientWrapper = new RetryingHttpClientWrapper(httpClient, healthIndicatorStore);
             _discoveryClient = new ServiceDiscoveryClient(httpClient, baseUri);
         }
 
