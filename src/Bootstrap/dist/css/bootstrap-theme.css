--- conflicted
+++ resolved
@@ -888,11 +888,6 @@
 .page-stats-per-package #stats-graph-svg .bartext {
   font-size: 1em;
 }
-<<<<<<< HEAD
-.page-upload #browse-for-package-button {
-  margin: 0;
-}
-=======
 .page-status .status-general {
   padding: 13px;
   margin-bottom: 24px;
@@ -981,5 +976,7 @@
 .page-status .table tbody + tbody {
   border: none;
 }
->>>>>>> 9ca2d45c
+.page-upload #browse-for-package-button {
+  margin: 0;
+}
 /*# sourceMappingURL=bootstrap-theme.css.map */